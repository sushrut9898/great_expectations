import json
from typing import List, Union

import pytest
from ruamel.yaml import YAML

from great_expectations.core.batch import Batch, BatchRequest, IDDict
from great_expectations.exceptions.exceptions import DataContextError
from great_expectations.execution_engine.sqlalchemy_batch_data import (
    SqlAlchemyBatchData,
)
from great_expectations.marshmallow__shade.exceptions import ValidationError

yaml = YAML()

try:
    sqlalchemy = pytest.importorskip("sqlalchemy")
except ImportError:
    sqlalchemy = None


def test_get_batch(data_context_with_simple_sql_datasource_for_testing_get_batch):
    context = data_context_with_simple_sql_datasource_for_testing_get_batch

    print(
        json.dumps(
            context.datasources["my_sqlite_db"].get_available_data_asset_names(),
            indent=4,
        )
    )

    # Successful specification using a typed BatchRequest
    context.get_batch(
        batch_request=BatchRequest(
            datasource_name="my_sqlite_db",
            data_connector_name="daily",
            data_asset_name="table_partitioned_by_date_column__A",
            data_connector_query=IDDict(batch_filter_parameters={"date": "2020-01-15"}),
        )
    )

    # Failed specification using an untyped BatchRequest
    with pytest.raises(TypeError):
        context.get_batch(
            batch_request={
                "datasource_name": "my_sqlite_db",
                "data_connector_name": "daily",
                "data_asset_name": "table_partitioned_by_date_column__A",
                "data_connector_query": {
                    "batch_filter_parameters": {"date": "2020-01-15"}
                },
            }
        )

    # Failed specification using an incomplete BatchRequest
    with pytest.raises(ValueError):
        context.get_batch(
            batch_request=BatchRequest(
                datasource_name="my_sqlite_db",
                data_connector_name="daily",
                data_asset_name="table_partitioned_by_date_column__A",
                data_connector_query=IDDict(batch_filter_parameters={}),
            )
        )

    # Failed specification using an incomplete BatchRequest
    with pytest.raises(ValueError):
        context.get_batch(
            batch_request=BatchRequest(
                datasource_name="my_sqlite_db",
                data_connector_name="daily",
                data_asset_name="table_partitioned_by_date_column__A",
            )
        )

    # Failed specification using an incomplete BatchRequest
    with pytest.raises(TypeError):
        context.get_batch(
            batch_request=BatchRequest(
                datasource_name="my_sqlite_db", data_connector_name="daily"
            )
        )

    # Failed specification using an incomplete BatchRequest
    # with pytest.raises(ValueError):
    with pytest.raises(TypeError):
        context.get_batch(
            batch_request=BatchRequest(
                data_connector_name="daily",
                data_asset_name="table_partitioned_by_date_column__A",
                data_connector_query=IDDict(batch_filter_parameters={}),
            )
        )

    # Successful specification using parameters
    context.get_batch(
        datasource_name="my_sqlite_db",
        data_connector_name="daily",
        data_asset_name="table_partitioned_by_date_column__A",
        date="2020-01-15",
    )

    # Successful specification using parameters without parameter names for the identifying triple
    # This is the thinnest this can plausibly get.
    context.get_batch(
        "my_sqlite_db",
        "daily",
        "table_partitioned_by_date_column__A",
        date="2020-01-15",
    )

    # Successful specification using parameters without parameter names for the identifying triple
    # In the case of a data_asset containing a single Batch, we don't even need parameters
    context.get_batch(
        "my_sqlite_db",
        "whole_table",
        "table_partitioned_by_date_column__A",
    )

    # Successful specification using parameters and data_connector_query
    context.get_batch(
        "my_sqlite_db",
        "daily",
        "table_partitioned_by_date_column__A",
        data_connector_query=IDDict(
            {"batch_filter_parameters": {"date": "2020-01-15"}}
        ),
    )

    # Successful specification using parameters and batch_identifiers
    context.get_batch(
        "my_sqlite_db",
        "daily",
        "table_partitioned_by_date_column__A",
        batch_identifiers={"date": "2020-01-15"},
    )


def test_get_validator(data_context_with_simple_sql_datasource_for_testing_get_batch):
    context = data_context_with_simple_sql_datasource_for_testing_get_batch
    context.create_expectation_suite("my_expectations")

    print(
        json.dumps(
            context.datasources["my_sqlite_db"].get_available_data_asset_names(),
            indent=4,
        )
    )

    # Successful specification using a typed BatchRequest
    context.get_validator(
        batch_request=BatchRequest(
            datasource_name="my_sqlite_db",
            data_connector_name="daily",
            data_asset_name="table_partitioned_by_date_column__A",
            data_connector_query=IDDict(batch_filter_parameters={"date": "2020-01-15"}),
        ),
        expectation_suite_name="my_expectations",
    )

    # Failed specification using an untyped BatchRequest
    with pytest.raises(TypeError):
        context.get_validator(
            batch_request={
                "datasource_name": "my_sqlite_db",
                "data_connector_name": "daily",
                "data_asset_name": "table_partitioned_by_date_column__A",
                "data_connector_query": {
                    "batch_filter_parameters": {"date": "2020-01-15"}
                },
            },
            expectation_suite_name="my_expectations",
        )

    # Failed specification using an incomplete BatchRequest
    with pytest.raises(ValueError):
        context.get_validator(
            batch_request=BatchRequest(
                datasource_name="my_sqlite_db",
                data_connector_name="daily",
                data_asset_name="table_partitioned_by_date_column__A",
                data_connector_query=IDDict(batch_filter_parameters={}),
            ),
            expectation_suite_name="my_expectations",
        )

    # Failed specification using an incomplete BatchRequest
    with pytest.raises(ValueError):
        context.get_validator(
            batch_request=BatchRequest(
                datasource_name="my_sqlite_db",
                data_connector_name="daily",
                data_asset_name="table_partitioned_by_date_column__A",
            ),
            expectation_suite_name="my_expectations",
        )

    # Failed specification using an incomplete BatchRequest
    with pytest.raises(TypeError):
        context.get_validator(
            batch_request=BatchRequest(
                datasource_name="my_sqlite_db", data_connector_name="daily"
            ),
            expectation_suite_name="my_expectations",
        )

    # Failed specification using an incomplete BatchRequest
    # with pytest.raises(ValueError):
    with pytest.raises(TypeError):
        context.get_validator(
            batch_request=BatchRequest(
                data_connector_name="daily",
                data_asset_name="table_partitioned_by_date_column__A",
                data_connector_query=IDDict(batch_filter_parameters={}),
            ),
            expectation_suite_name="my_expectations",
        )

    # Successful specification using parameters
    context.get_validator(
        datasource_name="my_sqlite_db",
        data_connector_name="daily",
        data_asset_name="table_partitioned_by_date_column__A",
        expectation_suite_name="my_expectations",
        date="2020-01-15",
    )

    # Successful specification using parameters without parameter names for the identifying triple
    # This is the thinnest this can plausibly get.
    context.get_validator(
        "my_sqlite_db",
        "daily",
        "table_partitioned_by_date_column__A",
        expectation_suite_name="my_expectations",
        date="2020-01-15",
    )

    # Successful specification using parameters without parameter names for the identifying triple
    # In the case of a data_asset containing a single Batch, we don't even need parameters
    context.get_validator(
        "my_sqlite_db",
        "whole_table",
        "table_partitioned_by_date_column__A",
        expectation_suite_name="my_expectations",
    )

    # Successful specification using parameters and data_connector_query
    context.get_validator(
        "my_sqlite_db",
        "daily",
        "table_partitioned_by_date_column__A",
        data_connector_query=IDDict(
            {"batch_filter_parameters": {"date": "2020-01-15"}}
        ),
        expectation_suite_name="my_expectations",
    )

    # Successful specification using parameters and batch_identifiers
    context.get_validator(
        "my_sqlite_db",
        "daily",
        "table_partitioned_by_date_column__A",
        batch_identifiers={"date": "2020-01-15"},
        expectation_suite_name="my_expectations",
    )


def test_get_validator_expectation_suite_options(
    data_context_with_simple_sql_datasource_for_testing_get_batch,
):
    context = data_context_with_simple_sql_datasource_for_testing_get_batch
    context.create_expectation_suite("some_expectations")

    # Successful specification with an existing expectation_suite_name
    context.get_validator(
        datasource_name="my_sqlite_db",
        data_connector_name="daily",
        data_asset_name="table_partitioned_by_date_column__A",
        expectation_suite_name="some_expectations",
        date="2020-01-15",
    )

    # Successful specification with a fetched ExpectationSuite object
    some_expectations = context.get_expectation_suite("some_expectations")
    context.get_validator(
        datasource_name="my_sqlite_db",
        data_connector_name="daily",
        data_asset_name="table_partitioned_by_date_column__A",
        expectation_suite=some_expectations,
        date="2020-01-15",
    )

    # Successful specification with a fresh ExpectationSuite object
    some_more_expectations = context.create_expectation_suite(
        expectation_suite_name="some_more_expectations"
    )
    context.get_validator(
        datasource_name="my_sqlite_db",
        data_connector_name="daily",
        data_asset_name="table_partitioned_by_date_column__A",
        expectation_suite=some_more_expectations,
        date="2020-01-15",
    )

    # Successful specification using overwrite_existing_expectation_suite
    context.get_validator(
        batch_request=BatchRequest(
            datasource_name="my_sqlite_db",
            data_connector_name="daily",
            data_asset_name="table_partitioned_by_date_column__A",
            data_connector_query=IDDict(batch_filter_parameters={"date": "2020-01-15"}),
        ),
        create_expectation_suite_with_name="yet_more_expectations",
    )

    # Failed specification: incorrectly typed expectation suite
    with pytest.raises(TypeError):
        context.get_validator(
            datasource_name="my_sqlite_db",
            data_connector_name="daily",
            data_asset_name="table_partitioned_by_date_column__A",
            expectation_suite={
                "im": "a",
                "dictionary": "not a",
                "ExepctationSuite": False,
            },
            date="2020-01-15",
        )


def test_get_batch_list_from_new_style_datasource_with_sql_datasource(
    sa, data_context_with_simple_sql_datasource_for_testing_get_batch
):
    context = data_context_with_simple_sql_datasource_for_testing_get_batch

    batch_request: Union[dict, BatchRequest] = {
        "datasource_name": "my_sqlite_db",
        "data_connector_name": "daily",
        "data_asset_name": "table_partitioned_by_date_column__A",
        "data_connector_query": {"batch_filter_parameters": {"date": "2020-01-15"}},
    }
    batch_list: List[Batch] = context.get_batch_list(**batch_request)

    assert len(batch_list) == 1

    batch: Batch = batch_list[0]
    assert batch.batch_spec is not None
    assert (
        batch.batch_definition["data_asset_name"]
        == "table_partitioned_by_date_column__A"
    )
<<<<<<< HEAD
    assert batch.batch_definition["partition_definition"] == {"date": "2020-01-15"}
    assert isinstance(batch.data, SqlAlchemyBatchData)


# <WILL> Marker this is the new test
def test_get_batch_list_sorting(
    sa, data_context_with_sql_datasource_for_testing_get_batch_configured
):
    context = data_context_with_sql_datasource_for_testing_get_batch_configured

    batch_request: Union[dict, BatchRequest] = {
        "datasource_name": "my_sql_datasource",
        "data_connector_name": "my_configured_data_connector",
        "data_asset_name": "table_partitioned_by_date_column__A",
        #        "data_connector_query": {"batch_identifiers": {"date": "2020-01-15"}}, ## this means that we are getting all 30
    }
    batch_list: List[Batch] = context.get_batch_list(**batch_request)
=======
    assert batch.batch_definition["batch_identifiers"] == {"date": "2020-01-15"}
    assert isinstance(batch.data, SqlAlchemyBatchData)
>>>>>>> f6595058
<|MERGE_RESOLUTION|>--- conflicted
+++ resolved
@@ -349,8 +349,7 @@
         batch.batch_definition["data_asset_name"]
         == "table_partitioned_by_date_column__A"
     )
-<<<<<<< HEAD
-    assert batch.batch_definition["partition_definition"] == {"date": "2020-01-15"}
+    assert batch.batch_definition["batch_identifiers"] == {"date": "2020-01-15"}
     assert isinstance(batch.data, SqlAlchemyBatchData)
 
 
@@ -366,8 +365,4 @@
         "data_asset_name": "table_partitioned_by_date_column__A",
         #        "data_connector_query": {"batch_identifiers": {"date": "2020-01-15"}}, ## this means that we are getting all 30
     }
-    batch_list: List[Batch] = context.get_batch_list(**batch_request)
-=======
-    assert batch.batch_definition["batch_identifiers"] == {"date": "2020-01-15"}
-    assert isinstance(batch.data, SqlAlchemyBatchData)
->>>>>>> f6595058
+    batch_list: List[Batch] = context.get_batch_list(**batch_request)