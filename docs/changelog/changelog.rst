--- conflicted
+++ resolved
@@ -2,10 +2,7 @@
 
 develop
 -----------------
-<<<<<<< HEAD
-=======
 * Data Docs: improve configurability of site_section_builders
->>>>>>> 9323f9f5
 
 0.9.9
 -----------------
