.. _changelog:

#########
Changelog
#########

<<<<<<< HEAD
develop
-----------------
* [BREAKING-EXPERIMENTAL] The ``batch_data`` attribute of ``BatchRequest`` has been removed. To pass in in-memory dataframes at runtime, the new ``RuntimeDataConnector`` should be used
* [BREAKING-EXPERIMENTAL] ``RuntimeDataConnector`` must now be passed Batch Requests of type ``RuntimeBatchRequest``
* [BREAKING-EXPERIMENTAL] The ``PartitionDefinitionSubset`` class has been removed - the parent class ``IDDict`` is used in its place
* [BREAKING-EXPERIMENTAL] ``partition_request`` was renamed ``data_connector_query``. The related ``PartitionRequest`` class has been removed - the parent class ``IDDict`` is used in its place
* [BREAKING-EXPERIMENTAL] ``partition_definition`` was renamed ``batch_identifiers`. The related ``PartitionDefinition`` class has been removed - the parent class ``IDDict`` is used in its place
* [BREAKING-EXPERIMENTAL] The ``PartitionQuery`` class has been renamed to ``BatchFilter``
* [BREAKING-EXPERIMENTAL] The ``batch_identifiers`` key on ``DataConnectorQuery`` (formerly ``PartitionRequest``) has been changed to ``batch_filter_parameters``
* [ENHANCEMENT] Added a new ``RuntimeBatchRequest`` class, which can be used alongside ``RuntimeDataConnector`` to specify batches at runtime with either an in-memory dataframe, path (filesystem or s3), or sql query
* [ENHANCEMENT] Added a new ``RuntimeQueryBatchSpec`` class
=======
Develop
-----------------
* [ENHANCEMENT] CLI `docs list` command implemented for v3 api
* [ENHANCEMENT] CLI `docs build` command implemented for v3 api
* [ENHANCEMENT] CLI `docs clean` command implemented for v3 api
* [MAINTENANCE] Add testing for overwrite_existing in sanitize_yaml_and_save_datasource #2613
>>>>>>> 8765ae9b

0.13.15
-----------------
* [FEATURE] Added support for references to secrets stores for AWS Secrets Manager, GCP Secret Manager and Azure Key Vault in `great_expectations.yml` project config file (Thanks @Cedric-Magnan!)
* [ENHANCEMENT] Datasource CLI functionality for v3 api and global --assume-yes flag #2590
* [ENHANCEMENT] Update UserConfigurableProfiler to increase tolerance for mostly parameter of nullity expectations
* [ENHANCEMENT] Adding tqdm to Profiler (Thanks @peterdhansen). New library in requirements.txt
* [ENHANCEMENT][MAINTENANCE] Use Metrics to Protect Against Wrong Column Names
* [BUGFIX] Remove parentheses call at os.curdir in data_context.py #2566 (thanks @henriquejsfj)
* [BUGFIX] Sorter Configuration Added to DataConnectorConfig and DataConnectorConfigSchema #2572
* [BUGFIX] Remove autosave of Checkpoints in test_yaml_config and store SimpleCheckpoint as Checkpoint #2549
* [BUGFIX] Populate (data) asset name in data docs for SimpleSqlalchemy datasource (Thanks @xaniasd)
* [BUGFIX] pandas partial read_ functions not being unwrapped (Thanks @luke321321)
* [BUGFIX] Don't stop SparkContext when running in Databricks (#2587) (Thanks @jarandaf)

0.13.14
-----------------
* [BUGFIX] Use temporary paths in tests #2545
* [FEATURE] Allow custom data_asset_name for in-memory dataframes #2494
* [ENHANCEMENT] Restore cli functionality for legacy checkpoints #2511
* [BUGFIX] Can not create Azure Backend with TupleAzureBlobStoreBackend #2513 (thanks @benoitLebreton-perso)
* [BUGFIX] force azure to set content_type='text/html' if the file is HTML #2539 (thanks @benoitLebreton-perso)
* [BUGFIX] Temporarily pin SqlAlchemy to < 1.4.0 in requirements-dev-sqlalchemy.txt #2547
* [DOCS] Fix documentation links generated within template #2542 (thanks @thejasraju)
* [MAINTENANCE] Remove deprecated automerge config #2492

0.13.13
-----------------
* [ENHANCEMENT] Improve support for median calculation in Athena (Thanks @kuhnen!) #2521
* [ENHANCEMENT] Update `suite scaffold` to work with the UserConfigurableProfiler #2519
* [MAINTENANCE] Add support for spark 3 based spark_config #2481

0.13.12
-----------------

* [FEATURE] Added EmailAction as a new Validation Action (Thanks @Cedric-Magnan!) #2479
* [ENHANCEMENT] CLI global options and checkpoint functionality for v3 api #2497
* [DOCS] Renamed the "old" and the "new" APIs to "V2 (Batch Kwargs) API" and "V3 (Batch Request) API" and added an article with recommendations for choosing between them

0.13.11
-----------------
* [FEATURE] Add "table.head" metric
* [FEATURE] Add support for BatchData as a core GE concept for all Execution Engines. #2395
 * NOTE: As part of our improvements to the underlying Batch API, we have refactored BatchSpec to be part of the "core" package in Great Expectations, consistent with its role coordinating communication about Batches between the Datasource and Execution Engine abstractions.
* [ENHANCEMENT] Explicit support for schema_name in the SqlAlchemyBatchData #2465. Issue #2340
* [ENHANCEMENT] Data docs can now be built skipping the index page using the python API #2224
* [ENHANCEMENT] Evaluation parameter runtime values rendering in data docs if arithmetic is present #2447. Issue #2215
* [ENHANCEMENT] When connecting to new Datasource, CLI prompt is consistent with rest of GE #2434
* [ENHANCEMENT] Adds basic test for bad s3 paths generated from regex #2427 (Thanks @lukedyer-peak!)
* [ENHANCEMENT] Updated UserConfigurableProfiler date parsing error handling #2459
* [ENHANCEMENT] Clarification of self_check error messages #2304
* [ENHANCEMENT] Allows gzipped files and other encodings to be read from S3 #2440 (Thanks @luke321321!)
* [BUGFIX] `expect_column_unique_value_count_to_be_between` renderer bug (duplicate "Distinct (%)") #2455. Issue #2423
* [BUGFIX] Fix S3 Test issue by pinning `moto` version < 2.0.0 #2470
* [BUGFIX] Check for datetime-parseable strings in validate_metric_value_between_configuration #2419. Issue #2340 (Thanks @victorwyee!)
* [BUGFIX] `expect_compound_columns_to_be_unique` ExpectationConfig added #2471 Issue #2464
* [BUGFIX] In basic profiler, handle date parsing and overflow exceptions separately #2431 (Thanks @peterdhansen!)
* [BUGFIX] Fix sqlalchemy column comparisons when comparison was done between different datatypes #2443 (Thanks @peterdhansen!)
* [BUGFIX] Fix divide by zero error in expect_compound_columns_to_be_unique #2454 (Thanks @jdimatteo!)
* [DOCS] added how-to guide for user configurable profiler #2452
* [DOCS] Linked videos and minor documentation addition #2388
* [DOCS] Modifying getting started tutorial content to work with 0.13.8+ #2418
* [DOCS] add case studies to header in docs #2430
* [MAINTENANCE] Updates to Azure pipeline configurations #2462
* [MAINTENANCE] Allowing the tests to run with Docker-in-Windows #2402 (Thanks @Patechoc!)
* [MAINTENANCE] Add support for automatically building expectations gallery metadata #2386


0.13.10
-----------------
* [ENHANCEMENT] Optimize tests #2421
* [ENHANCEMENT] Add docstring for _invert_regex_to_data_reference_template #2428
* [ENHANCEMENT] Added expectation to check if data is in alphabetical ordering #2407 (Thanks @sethdmay!)
* [BUGFIX] Fixed a broken docs link #2433
* [BUGFIX] Missing `markown_text.j2` jinja template #2422
* [BUGFIX] parse_strings_as_datetimes error with user_configurable_profiler #2429
* [BUGFIX] Update `suite edit` and `suite scaffold` notebook renderers to output functional validation cells #2432
* [DOCS] Update how_to_create_custom_expectations_for_pandas.rst #2426 (Thanks @henriquejsfj!)
* [DOCS] Correct regex escape for data connectors #2425 (Thanks @lukedyer-peak!)
* [CONTRIB] Expectation: Matches benfords law with 80 percent confidence interval test #2406 (Thanks @vinodkri1!)


0.13.9
-----------------
* [FEATURE] Add TupleAzureBlobStoreBackend (thanks @syahdeini) #1975
* [FEATURE] Add get_metrics interface to Modular Expectations Validator API
* [ENHANCEMENT] Add possibility to pass boto3 configuration to TupleS3StoreBackend (Thanks for #1691 to @mgorsk1!) #2371
* [ENHANCEMENT] Removed the logic that prints the "This configuration object was built using version..." warning when current version of Great Expectations is not the same as the one used to build the suite, since it was not actionable #2366
* [ENHANCEMENT] Update Validator with more informative error message
* [BUGFIX] Ensure that batch_spec_passthrough is handled correctly by properly refactoring build_batch_spec and _generate_batch_spec_parameters_from_batch_definition for all DataConnector classes
* [BUGFIX] Display correct unexpected_percent in DataDocs - corrects the result object from map expectations to return the same "unexpected_percent" as is used to evaluate success (excluding null values from the denominator). The old value is now returned in a key called "unexpected_percent_total" (thanks @mlondschien) #1875
* [BUGFIX] Add python=3.7 argument to conda env creation (thanks @scouvreur!) #2391
* [BUGFIX] Fix issue with temporary table creation in MySQL #2389
* [BUGFIX] Remove duplicate code in data_context.store.tuple_store_backend (Thanks @vanderGoes)
* [BUGFIX] Fix issue where WarningAndFailureExpectationSuitesValidationOperator failing when warning suite fails
* [DOCS] Update How to instantiate a Data Context on Databricks Spark cluster for 0.13+ #2379
* [DOCS] How to load a Pandas DataFrame as a Batch #2327
* [DOCS] Added annotations for Expectations not yet ported to the new Modular Expectations API.
* [DOCS] How to load a Spark DataFrame as a Batch #2385
* [MAINTENANCE] Add checkpoint store to store backend defaults #2378


0.13.8
-----------------
* [FEATURE] New implementation of Checkpoints that uses dedicated CheckpointStore (based on the new ConfigurationStore mechanism) #2311, #2338
* [BUGFIX] Fix issue causing incorrect identification of partially-implemented expectations as not abstract #2334
* [BUGFIX] DataContext with multiple DataSources no longer scans all configurations #2250


0.13.7
-----------------
* [BUGFIX] Fix Local variable 'temp_table_schema_name' might be referenced before assignment bug in sqlalchemy_dataset.py #2302
* [MAINTENANCE] Ensure compatibility with new pip resolver v20.3+ #2256
* [ENHANCEMENT] Improvements in the how-to guide, run_diagnostics method in Expectation base class and Expectation templates to support the new rapid "dev loop" of community-contributed Expectations. #2296
* [ENHANCEMENT] Improvements in the output of Expectations tests to make it more legible. #2296
* [DOCS] Clarification of the instructions for using conda in the "Setting Up Your Dev Environment" doc. #2306


0.13.6
-----------------
* [ENHANCEMENT] Skip checks when great_expectations package did not change #2287
* [ENHANCEMENT] A how-to guide, run_diagnostics method in Expectation base class and Expectation templates to support the new rapid "dev loop" of community-contributed Expectations. #2222
* [BUGFIX] Fix Local variable 'query_schema' might be referenced before assignment bug in sqlalchemy_dataset.py #2286 (Thanks @alessandrolacorte!)
* [BUGFIX] Use correct schema to fetch table and column metadata #2284 (Thanks @armaandhull!)
* [BUGFIX] Updated sqlalchemy_dataset to convert numeric metrics to json_serializable up front, avoiding an issue where expectations on data immediately fail due to the conversion to/from json. #2207


0.13.5
-----------------
* [FEATURE] Add MicrosoftTeamsNotificationAction (Thanks @Antoninj!)
* [FEATURE] New ``contrib`` package #2264
* [ENHANCEMENT] Data docs can now be built skipping the index page using the python API #2224
* [ENHANCEMENT] Speed up new suite creation flow when connecting to Databases. Issue #1670 (Thanks @armaandhull!)
* [ENHANCEMENT] Serialize PySpark DataFrame by converting to dictionary #2237
* [BUGFIX] Mask passwords in DataContext.list_datasources(). Issue #2184
* [BUGFIX] Skip escaping substitution variables in escape_all_config_variables #2243. Issue #2196 (Thanks @
varundunga!)
* [BUGFIX] Pandas extension guessing #2239 (Thanks @sbrugman!)
* [BUGFIX] Replace runtime batch_data DataFrame with string #2240
* [BUGFIX] Update Notebook Render Tests to Reflect Updated Python Packages #2262
* [DOCS] Updated the code of conduct to mention events #2278
* [DOCS] Update the diagram for batch metadata #2161
* [DOCS] Update metrics.rst #2257
* [MAINTENANCE] Different versions of Pandas react differently to corrupt XLS files. #2230
* [MAINTENANCE] remove the obsolete TODO comments #2229 (Thanks @beyondacm!)
* [MAINTENANCE] Update run_id to airflow_run_id for clarity. #2233


0.13.4
-----------------
* [FEATURE] Implement expect_column_values_to_not_match_regex_list in Spark (Thanks @mikaylaedwards!)
* [ENHANCEMENT] Improve support for quantile calculations in Snowflake
* [ENHANCEMENT] DataDocs show values of Evaluation Parameters #2165. Issue #2010
* [ENHANCEMENT] Work on requirements.txt #2052 (Thanks @shapiroj18!)
* [ENHANCEMENT] expect_table_row_count_to_equal_other_table #2133
* [ENHANCEMENT] Improved support for quantile calculations in Snowflake #2176
* [ENHANCEMENT] DataDocs show values of Evaluation Parameters #2165
* [BUGFIX] Add pagination to TupleS3StoreBackend.list_keys() #2169. Issue #2164
* [BUGFIX] Fixed black conflict, upgraded black, made import optional #2183
* [BUGFIX] Made improvements for the treatment of decimals for database backends for lossy conversion #2207
* [BUGFIX] Pass manually_initialize_store_backend_id to database store backends to mirror functionality of other backends. Issue #2181
* [BUGFIX] Make glob_directive more permissive in ConfiguredAssetFilesystemDataConnector #2197. Issue #2193
* [DOCS] Added link to Youtube video on in-code contexts #2177
* [DOCS] Docstrings for DataConnector and associated classes #2172
* [DOCS] Custom expectations improvement #2179
* [DOCS] Add a conda example to creating virtualenvs #2189
* [DOCS] Fix Airflow logo URL #2198 (Thanks @floscha!)
* [DOCS] Update explore_expectations_in_a_notebook.rst #2174
* [DOCS] Change to DOCS that describe Evaluation Parameters #2209
* [MAINTENANCE] Removed mentions of show_cta_footer and added deprecation notes in usage stats #2190. Issue #2120

0.13.3
-----------------
* [ENHANCEMENT] Updated the BigQuery Integration to create a view instead of a table (thanks @alessandrolacorte!) #2082.
* [ENHANCEMENT] Allow  database store backend to support specification of schema in credentials file
* [ENHANCEMENT] Add support for connection_string and url in configuring DatabaseStoreBackend, bringing parity to other SQL-based objects. In the rare case of user code that instantiates a DatabaseStoreBackend without using the Great Expectations config architecture, users should ensure they are providing kwargs to init, because the init signature order has changed.
* [ENHANCEMENT] Improved exception handling in the Slack notifications rendering logic
* [ENHANCEMENT] Uniform configuration support for both 0.13 and 0.12 versions of the Datasource class
* [ENHANCEMENT] A single `DataContext.get_batch()` method supports both 0.13 and 0.12 style call arguments
* [ENHANCEMENT] Initializing DataContext in-code is now available in both 0.13 and 0.12 versions
* [BUGFIX] Fixed a bug in the error printing logic in several exception handling blocks in the Data Docs rendering. This will make it easier for users to submit error messages in case of an error in rendering.
* [DOCS] Miscellaneous doc improvements
* [DOCS] Update cloud composer workflow to use GCSStoreBackendDefaults

0.13.2
-----------------
* [ENHANCEMENT] Support avro format in Spark datasource (thanks @ryanaustincarlson!) #2122
* [ENHANCEMENT] Made improvements to the backend for expect_column_quantile_values_to_be_between #2127
* [ENHANCEMENT] Robust Representation in Configuration of Both Legacy and New Datasource
* [ENHANCEMENT] Continuing 0.13 clean-up and improvements
* [BUGFIX] Fix spark configuration not getting passed to the SparkSession builder (thanks @EricSteg!) #2124
* [BUGFIX] Misc bugfixes and improvements to code & documentation for new in-code data context API #2118
* [BUGFIX] When Introspecting a database, sql_data_connector will ignore view_names that are also system_tables
* [BUGFIX] Made improvements for code & documentation for in-code data context
* [BUGFIX] Fixed bug where TSQL mean on `int` columns returned incorrect result
* [DOCS] Updated explanation for ConfiguredAssetDataConnector and InferredAssetDataConnector
* [DOCS] General 0.13 docs improvements

0.13.1
-----------------
* [ENHANCEMENT] Improved data docs performance by ~30x for large projects and ~4x for smaller projects by changing instantiation of Jinja environment #2100
* [ENHANCEMENT] Allow  database store backend to support specification of schema in credentials file #2058 (thanks @GTLangseth!)
* [ENHANCEMENT] More detailed information in Datasource.self_check() diagnostic (concerning ExecutionEngine objects)
* [ENHANCEMENT] Improve UI for in-code data contexts #2068
* [ENHANCEMENT] Add a store_backend_id property to StoreBackend #2030, #2075
* [ENHANCEMENT] Use an existing expectation_store.store_backend_id to initialize an in-code DataContext #2046, #2075
* [BUGFIX] Corrected handling of boto3_options by PandasExecutionEngine
* [BUGFIX] New Expectation via CLI / SQL Query no longer throws TypeError
* [BUGFIX] Implement validator.default_expectations_arguments
* [DOCS] Fix doc create and editing expectations #2105 (thanks @Lee-W!)
* [DOCS] Updated documentation on 0.13 classes
* [DOCS] Fixed a typo in the HOWTO guide for adding a self-managed Spark datasource
* [DOCS] Updated documentation for new UI for in-code data contexts

0.13.0
-----------------
* INTRODUCING THE NEW MODULAR EXPECTATIONS API (Experimental): this release introduces a new way to create expectation logic in its own class, making it much easier to author and share expectations. ``Expectation`` and ``MetricProvider`` classes now work together to validate data and consolidate logic for all backends by function. See the how-to guides in our documentation for more information on how to use the new API.
* INTRODUCING THE NEW DATASOURCE API (Experimental): this release introduces a new way to connect to datasources providing much richer guarantees for discovering ("inferring") data assets and partitions. The new API replaces "BatchKwargs" and "BatchKwargsGenerators" with BatchDefinition and BatchSpec objects built from DataConnector classes. You can read about the new API in our docs.
* The Core Concepts section of our documentation has been updated with descriptions of the classes and concepts used in the new API; we will continue to update that section and welcome questions and improvements.
* BREAKING: Data Docs rendering is now handled in the new Modular Expectations, which means that any custom expectation rendering needs to be migrated to the new API to function in version 0.13.0.
* BREAKING: **Renamed** Datasource to LegacyDatasource and introduced the new Datasource class. Because most installations rely on one PandasDatasource, SqlAlchemyDatasource, or SparkDFDatasource, most users will not be affected. However, if you have implemented highly customized Datasource class inheriting from the base class, you may need to update your inheritance.
* BREAKING: The new Modular Expectations API will begin removing the ``parse_strings_as_datetimes`` and ``allow_cross_type_comparisons`` flags in expectations. Expectation Suites that use the flags will need to be updated to use the new Modular Expectations. In general, simply removing the flag will produce correct behavior; if you still want the exact same semantics, you should ensure your raw data already has typed datetime objects.
* **NOTE:** Both the new Datasource API and the new Modular Expectations API are *experimental* and will change somewhat during the next several point releases. We are extremely excited for your feedback while we iterate rapidly, and continue to welcome new community contributions.

0.12.10
-----------------
* [BUGFIX] Update requirements.txt for ruamel.yaml to >=0.16 - #2048 (thanks @mmetzger!)
* [BUGFIX] Added option to return scalar instead of list from query store #2060
* [BUGFIX] Add missing markdown_content_block_container #2063
* [BUGFIX] Fixed a divided by zero error for checkpoints on empty expectation suites #2064
* [BUGFIX] Updated sort to correctly return partial unexpected results when expect_column_values_to_be_of_type has more than one unexpected type #2074
* [BUGFIX] Resolve Data Docs resource identifier issues to speed up UpdateDataDocs action #2078
* [DOCS] Updated contribution changelog location #2051 (thanks @shapiroj18!)
* [DOCS] Adding Airflow operator and Astrononomer deploy guides #2070
* [DOCS] Missing image link to bigquery logo #2071 (thanks @nelsonauner!)

0.12.9
-----------------
* [BUGFIX] Fixed the import of s3fs to use the optional import pattern - issue #2053
* [DOCS] Updated the title styling and added a Discuss comment article for the OpsgenieAlertAction how-to guide

0.12.8
-----------------
* [FEATURE] Add OpsgenieAlertAction #2012 (thanks @miike!)
* [FEATURE] Add S3SubdirReaderBatchKwargsGenerator #2001 (thanks @noklam)
* [ENHANCEMENT] Snowflake uses temp tables by default while still allowing transient tables
* [ENHANCEMENT] Enabled use of lowercase table and column names in GE with the `use_quoted_name` key in batch_kwargs #2023
* [BUGFIX] Basic suite builder profiler (suite scaffold) now skips excluded expectations #2037
* [BUGFIX] Off-by-one error in linking to static images #2036 (thanks @NimaVaziri!)
* [BUGFIX] Improve handling of pandas NA type issue #2029 PR #2039 (thanks @isichei!)
* [DOCS] Update Virtual Environment Example #2027 (thanks @shapiroj18!)
* [DOCS] Update implemented_expectations.rst (thanks @jdimatteo!)
* [DOCS] Update how_to_configure_a_pandas_s3_datasource.rst #2042 (thanks @CarstenFrommhold!)

0.12.7
-----------------
* [ENHANCEMENT] CLI supports s3a:// or gs:// paths for Pandas Datasources (issue #2006)
* [ENHANCEMENT] Escape $ characters in configuration, support multiple substitutions (#2005 & #2015)
* [ENHANCEMENT] Implement Skip prompt flag on datasource profile cli (#1881 Thanks @thcidale0808!)
* [BUGFIX] Fixed bug where slack messages cause stacktrace when data docs pages have issue
* [DOCS] How to use docker images (#1797)
* [DOCS] Remove incorrect doc line from PagerdutyAlertAction (Thanks @niallrees!)
* [MAINTENANCE] Update broken link (Thanks @noklam!)
* [MAINTENANCE] Fix path for how-to guide (Thanks @gauthamzz!)

0.12.6
-----------------
* [BUGFIX] replace black in requirements.txt

0.12.5
-----------------
* [ENHANCEMENT] Implement expect_column_values_to_be_json_parseable in spark (Thanks @mikaylaedwards!)
* [ENHANCEMENT] Fix boto3 options passing into datasource correctly (Thanks @noklam!)
* [ENHANCEMENT] Add .pkl to list of recognized extensions (Thanks @KPLauritzen!)
* [BUGFIX] Query batch kwargs support for Athena backend (issue 1964)
* [BUGFIX] Skip config substitution if key is "password" (issue 1927)
* [BUGFIX] fix site_names functionality and add site_names param to get_docs_sites_urls (issue 1991)
* [BUGFIX] Always render expectation suites in data docs unless passing a specific ExpectationSuiteIdentifier in resource_identifiers (issue 1944)
* [BUGFIX] remove black from requirements.txt
* [BUGFIX] docs build cli: fix --yes argument (Thanks @varunbpatil!)
* [DOCS] Update docstring for SubdirReaderBatchKwargsGenerator (Thanks @KPLauritzen!)
* [DOCS] Fix broken link in README.md (Thanks @eyaltrabelsi!)
* [DOCS] Clarifications on several docs (Thanks all!!)

0.12.4
-----------------
* [FEATURE] Add PagerdutyAlertAction (Thanks @NiallRees!)
* [FEATURE] enable using Minio for S3 backend (Thanks @noklam!)
* [ENHANCEMENT] Add SqlAlchemy support for expect_compound_columns_to_be_unique (Thanks @jhweaver!)
* [ENHANCEMENT] Add Spark support for expect_compound_columns_to_be_unique (Thanks @tscottcoombes1!)
* [ENHANCEMENT] Save expectation suites with datetimes in evaluation parameters (Thanks @mbakunze!)
* [ENHANCEMENT] Show data asset name in Slack message (Thanks @haydarai!)
* [ENHANCEMENT] Enhance data doc to show data asset name in overview block (Thanks @noklam!)
* [ENHANCEMENT] Clean up checkpoint output
* [BUGFIX] Change default prefix for TupleStoreBackend (issue 1907)
* [BUGFIX] Duplicate s3 approach for GCS for building object keys
* [BUGFIX] import NotebookConfig (Thanks @cclauss!)
* [BUGFIX] Improve links (Thanks @sbrugman!)
* [MAINTENANCE] Unpin black in requirements (Thanks @jtilly!)
* [MAINTENANCE] remove test case name special characters

0.12.3
-----------------
* [ENHANCEMENT] Add expect_compound_columns_to_be_unique and clarify multicolumn uniqueness
* [ENHANCEMENT] Add expectation expect_table_columns_to_match_set
* [ENHANCEMENT] Checkpoint run command now prints out details on each validation #1437
* [ENHANCEMENT] Slack notifications can now display links to GCS-hosted DataDocs sites
* [ENHANCEMENT] Public base URL can be configured for Data Docs sites
* [ENHANCEMENT] SuiteEditNotebookRenderer.add_header class now allows usage of env variables in jinja templates (thanks @mbakunze)!
* [ENHANCEMENT] Display table for Cramer's Phi expectation in Data Docs (thanks @mlondschien)!
* [BUGFIX] Explicitly convert keys to tuples when removing from TupleS3StoreBackend (thanks @balexander)!
* [BUGFIX] Use more-specific s3.meta.client.exceptions with dealing with boto resource api (thanks @lcorneliussen)!
* [BUGFIX] Links to Amazon S3 are compatible with virtual host-style access and path-style access
* [DOCS] How to Instantiate a Data Context on a Databricks Spark Cluster
* [DOCS] Update to Deploying Great Expectations with Google Cloud Composer
* [MAINTENANCE] Update moto dependency to include cryptography (see #spulec/moto/3290)

0.12.2
-----------------
* [ENHANCEMENT] Update schema for anonymized expectation types to avoid large key domain
* [ENHANCEMENT] BaseProfiler type mapping expanded to include more pandas and numpy dtypes
* [BUGFIX] Allow for pandas reader option inference with parquet and Excel (thanks @dlachasse)!
* [BUGFIX] Fix bug where running checkpoint fails if GCS data docs site has a prefix (thanks @sergii-tsymbal-exa)!
* [BUGFIX] Fix bug in deleting datasource config from config file (thanks @rxmeez)!
* [BUGFIX] clarify inclusiveness of min/max values in string rendering
* [BUGFIX] Building data docs no longer crashes when a data asset name is an integer #1913
* [DOCS] Add notes on transient table creation to Snowflake guide (thanks @verhey)!
* [DOCS] Fixed several broken links and glossary organization (thanks @JavierMonton and @sbrugman)!
* [DOCS] Deploying Great Expectations with Google Cloud Composer (Hosted Airflow)

0.12.1
-----------------
* [FEATURE] Add ``expect_column_pair_cramers_phi_value_to_be_less_than`` expectation to ``PandasDatasource`` to check for the independence of two columns by computing their Cramers Phi (thanks @mlondschien)!
* [FEATURE] add support for ``expect_column_pair_values_to_be_in_set`` to ``Spark`` (thanks @mikaylaedwards)!
* [FEATURE] Add new expectation:`` expect_multicolumn_sum_to_equal`` for ``pandas` and ``Spark`` (thanks @chipmyersjr)!
* [ENHANCEMENT] Update isort, pre-commit & pre-commit hooks, start more linting (thanks @dandandan)!
* [ENHANCEMENT] Bundle shaded marshmallow==3.7.1 to avoid dependency conflicts on GCP Composer
* [ENHANCEMENT] Improve row_condition support in aggregate expectations
* [BUGFIX] SuiteEditNotebookRenderer no longer break GCS and S3 data paths
* [BUGFIX] Fix bug preventing the use of get_available_partition_ids in s3 generator
* [BUGFIX] SuiteEditNotebookRenderer no longer break GCS and S3 data paths
* [BUGFIX] TupleGCSStoreBackend: remove duplicate prefix for urls (thanks @azban)!
* [BUGFIX] Fix `TypeError: unhashable type` error in Data Docs rendering

0.12.0
-----------------
* [BREAKING] This release includes a breaking change that *only* affects users who directly call `add_expectation`, `remove_expectation`, or `find_expectations`. (Most users do not use these APIs but add Expectations by stating them directly on Datasets). Those methods have been updated to take an ExpectationConfiguration object and `match_type` object. The change provides more flexibility in determining which expectations should be modified and allows us provide substantially improved support for two major features that we have frequently heard requested: conditional Expectations and more flexible multi-column custom expectations. See :ref:`expectation_suite_operations` and :ref:`migrating_versions` for more information.
* [FEATURE] Add support for conditional expectations using pandas execution engine (#1217 HUGE thanks @arsenii!)
* [FEATURE] ValidationActions can now consume and return "payload", which can be used to share information across ValidationActions
* [FEATURE] Add support for nested columns in the PySpark expectations (thanks @bramelfrink)!
* [FEATURE] add support for `expect_column_values_to_be_increasing` to `Spark` (thanks @mikaylaedwards)!
* [FEATURE] add support for `expect_column_values_to_be_decreasing` to `Spark` (thanks @mikaylaedwards)!
* [FEATURE] Slack Messages sent as ValidationActions now have link to DataDocs, if available.
* [FEATURE] Expectations now define “domain,” “success,” and “runtime” kwargs to allow them to determine expectation equivalence for updating expectations. Fixes column pair expectation update logic.
* [ENHANCEMENT] Add a `skip_and_clean_missing` flag to `DefaultSiteIndexBuilder.build` (default True). If True, when an index page is being built and an existing HTML page does not have corresponding source data (i.e. an expectation suite or validation result was removed from source store), the HTML page is automatically deleted and will not appear in the index. This ensures that the expectations store and validations store are the source of truth for Data Docs.
* [ENHANCEMENT] Include datetime and bool column types in descriptive documentation results
* [ENHANCEMENT] Improve data docs page breadcrumbs to have clearer run information
* [ENHANCEMENT] Data Docs Validation Results only shows unexpected value counts if all unexpected values are available
* [ENHANCEMENT] Convert GE version key from great_expectations.__version__ to great_expectations_version (thanks, @cwerner!) (#1606)
* [ENHANCEMENT] Add support in JSON Schema profiler for combining schema with anyOf key and creating nullability expectations
* [BUGFIX] Add guard for checking Redshift Dialect in match_like_pattern expectation
* [BUGFIX] Fix content_block build failure for dictionary content - (thanks @jliew!) #1722
* [BUGFIX] Fix bug that was preventing env var substitution in `config_variables.yml` when not at the top level
* [BUGFIX] Fix issue where expect_column_values_to_be_in_type_list did not work with positional type_list argument in SqlAlchemyDataset or SparkDFDataset
* [BUGFIX] Fixes a bug that was causing exceptions to occur if user had a Data Docs config excluding a particular site section
* [DOCS] Add how-to guides for configuring MySQL and MSSQL Datasources
* [DOCS] Add information about issue tags to contributing docs
* [DEPRECATION] Deprecate demo suite behavior in `suite new`

0.11.9
-----------------
* [FEATURE] New Dataset Support: Microsoft SQL Server
* [FEATURE] Render expectation validation results to markdown
* [FEATURE] Add --assume-yes/--yes/-y option to cli docs build command (thanks @feluelle)
* [FEATURE] Add SSO and SSH key pair authentication for Snowflake (thanks @dmateusp)
* [FEATURE] Add pattern-matching expectations that use the Standard SQL "LIKE" operator: "expect_column_values_to_match_like_pattern", "expect_column_values_to_not_match_like_pattern", "expect_column_values_to_match_like_pattern_list", and "expect_column_values_to_not_match_like_pattern_list"
* [ENHANCEMENT] Make Data Docs rendering of profiling results more flexible by deprecating the reliance on validation results having the specific run_name of "profiling"
* [ENHANCEMENT] Use green checkmark in Slack msgs instead of tada
* [ENHANCEMENT] log class instantiation errors for better debugging
* [BUGFIX] usage_statistics decorator now handles 'dry_run' flag
* [BUGFIX] Add spark_context to DatasourceConfigSchema (#1713) (thanks @Dandandan)
* [BUGFIX] Handle case when unexpected_count list element is str
* [DOCS] Deploying Data Docs
* [DOCS] New how-to guide: How to instantiate a Data Context on an EMR Spark cluster
* [DOCS] Managed Spark DF Documentation #1729 (thanks @mgorsk1)
* [DOCS] Typos and clarifications (thanks @dechoma @sbrugman @rexboyce)

0.11.8
-----------------
* [FEATURE] Customizable "Suite Edit" generated notebooks
* [ENHANCEMENT] Add support and docs for loading evaluation parameter from SQL database
* [ENHANCEMENT] Fixed some typos/grammar and a broken link in the suite_scaffold_notebook_renderer
* [ENHANCEMENT] allow updates to DatabaseStoreBackend keys by default, requiring `allow_update=False` to disallow
* [ENHANCEMENT] Improve support for prefixes declared in TupleS3StoreBackend that include reserved characters
* [BUGFIX] Fix issue where allow_updates was set for StoreBackend that did not support it
* [BUGFIX] Fix issue where GlobReaderBatchKwargsGenerator failed with relative base_directory
* [BUGFIX] Adding explicit requirement for "importlib-metadata" (needed for Python versions prior to Python 3.8).
* [MAINTENANCE] Install GitHub Dependabot
* [BUGFIX] Fix missing importlib for python 3.8 #1651

0.11.7
-----------------
* [ENHANCEMENT] Improve CLI error handling.
* [ENHANCEMENT] Do not register signal handlers if not running in main thread
* [ENHANCEMENT] store_backend (S3 and GCS) now throws InvalidKeyError if file does not exist at expected location
* [BUGFIX] ProfilerTypeMapping uses lists instead of sets to prevent serialization errors when saving suites created by JsonSchemaProfiler
* [DOCS] Update suite scaffold how-to
* [DOCS] Docs/how to define expectations that span multiple tables
* [DOCS] how to metadata stores validation on s3

0.11.6
-----------------
* [FEATURE] Auto-install Python DB packages.  If the required packages for a DB library are not installed, GE will offer the user to install them, without exiting CLI
* [FEATURE] Add new expectation expect_table_row_count_to_equal_other_table for SqlAlchemyDataset
* [FEATURE] A profiler that builds suites from JSONSchema files
* [ENHANCEMENT] Add ``.feather`` file support to PandasDatasource
* [ENHANCEMENT] Use ``colorama init`` to support terminal color on Windows
* [ENHANCEMENT] Update how_to_trigger_slack_notifications_as_a_validation_action.rst
* [ENHANCEMENT] Added note for config_version in great_expectations.yml
* [ENHANCEMENT] Implement "column_quantiles" for MySQL (via a compound SQLAlchemy query, since MySQL does not support "percentile_disc")
* [BUGFIX] "data_asset.validate" events with "data_asset_name" key in the batch kwargs were failing schema validation
* [BUGFIX] database_store_backend does not support storing Expectations in DB
* [BUGFIX] instantiation of ExpectationSuite always adds GE version metadata to prevent datadocs from crashing
* [BUGFIX] Fix all tests having to do with missing data source libraries
* [DOCS] will/docs/how_to/Store Expectations on Google Cloud Store

0.11.5
-----------------
* [FEATURE] Add support for expect_column_values_to_match_regex_list exception for Spark backend
* [ENHANCEMENT] Added 3 new usage stats events: "cli.new_ds_choice", "data_context.add_datasource", and "datasource.sqlalchemy.connect"
* [ENHANCEMENT] Support platform_specific_separator flag for TupleS3StoreBackend prefix
* [ENHANCEMENT] Allow environment substitution in config_variables.yml
* [BUGFIX] fixed issue where calling head() on a SqlAlchemyDataset would fail if the underlying table is empty
* [BUGFIX] fixed bug in rounding of mostly argument to nullity expectations produced by the BasicSuiteBuilderProfiler
* [DOCS] New How-to guide: How to add a Validation Operator (+ updated in Validation Operator doc strings)

0.11.4
-----------------
* [BUGIFX] Fixed an error that crashed the CLI when called in an environment with neither SQLAlchemy nor google.auth installed

0.11.3
-----------------
* [ENHANCEMENT] Removed the misleading scary "Site doesn't exist or is inaccessible" message that the CLI displayed before building Data Docs for the first time.
* [ENHANCEMENT] Catch sqlalchemy.exc.ArgumentError and google.auth.exceptions.GoogleAuthError in SqlAlchemyDatasource __init__ and re-raise them as DatasourceInitializationError - this allows the CLI to execute its retry logic when users provide a malformed SQLAlchemy URL or attempt to connect to a BigQuery project without having proper authentication.
* [BUGFIX] Fixed issue where the URL of the Glossary of Expectations article in the auto-generated suite edit notebook was wrong (out of date) (#1557).
* [BUGFIX] Use renderer_type to set paths in jinja templates instead of utm_medium since utm_medium is optional
* [ENHANCEMENT] Bring in custom_views_directory in DefaultJinjaView to enable custom jinja templates stored in plugins dir
* [BUGFIX] fixed glossary links in walkthrough modal, README, CTA button, scaffold notebook
* [BUGFIX] Improved TupleGCSStoreBackend configurability (#1398 #1399)
* [BUGFIX] Data Docs: switch bootstrap-table-filter-control.min.js to CDN
* [ENHANCEMENT] BasicSuiteBuilderProfiler now rounds mostly values for readability
* [DOCS] Add AutoAPI as the primary source for API Reference docs.

0.11.2
-----------------
* [FEATURE] Add support for expect_volumn_values_to_match_json_schema exception for Spark backend (thanks @chipmyersjr!)
* [ENHANCEMENT] Add formatted __repr__ for ValidationOperatorResult
* [ENHANCEMENT] add option to suppress logging when getting expectation suite
* [BUGFIX] Fix object name construction when calling SqlAlchemyDataset.head (thanks @mascah!)
* [BUGFIX] Fixed bug where evaluation parameters used in arithmetic expressions would not be identified as upstream dependencies.
* [BUGFIX] Fix issue where DatabaseStoreBackend threw IntegrityError when storing same metric twice
* [FEATURE] Added new cli upgrade helper to help facilitate upgrading projects to be compatible with GE 0.11.
  See :ref:`upgrading_to_0.11` for more info.
* [BUGFIX] Fixed bug preventing GCS Data Docs sites to cleaned
* [BUGFIX] Correct doc link in checkpoint yml
* [BUGFIX] Fixed issue where CLI checkpoint list truncated names (#1518)
* [BUGFIX] Fix S3 Batch Kwargs Generator incorrect migration to new build_batch_kwargs API
* [BUGFIX] Fix missing images in data docs walkthrough modal
* [BUGFIX] Fix bug in checkpoints that was causing incorrect run_time to be set
* [BUGFIX] Fix issue where data docs could remove trailing zeros from values when low precision was requested

0.11.1
-----------------
* [BUGFIX] Fixed bug that was caused by comparison between timezone aware and non-aware datetimes
* [DOCS] Updated docs with info on typed run ids and validation operator results
* [BUGFIX] Update call-to-action buttons on index page with correct URLs

0.11.0
-----------------
* [BREAKING] ``run_id`` is now typed using the new ``RunIdentifier`` class, which consists of a ``run_time`` and
  ``run_name``. Existing projects that have Expectation Suite Validation Results must be migrated.
  See :ref:`upgrading_to_0.11` for instructions.
* [BREAKING] ``ValidationMetric`` and ``ValidationMetricIdentifier`` objects now have a ``data_asset_name`` attribute.
  Existing projects with evaluation parameter stores that have database backends must be migrated.
  See :ref:`upgrading_to_0.11` for instructions.
* [BREAKING] ``ValidationOperator.run`` now returns an instance of new type, ``ValidationOperatorResult`` (instead of a
  dictionary). If your code uses output from Validation Operators, it must be updated.
* Major update to the styling and organization of documentation! Watch for more content and reorganization as we continue to improve the documentation experience with Great Expectations.
* [FEATURE] Data Docs: redesigned index page with paginated/sortable/searchable/filterable tables
* [FEATURE] Data Docs: searchable tables on Expectation Suite Validation Result pages
* ``data_asset_name`` is now added to batch_kwargs by batch_kwargs_generators (if available) and surfaced in Data Docs
* Renamed all ``generator_asset`` parameters to ``data_asset_name``
* Updated the dateutil dependency
* Added experimental QueryStore
* Removed deprecated cli tap command
* Added of 0.11 upgrade helper
* Corrected Scaffold maturity language in notebook to Experimental
* Updated the installation/configuration documentation for Snowflake users
* [ENHANCEMENT] Improved error messages for misconfigured checkpoints.
* [BUGFIX] Fixed bug that could cause some substituted variables in DataContext config to be saved to `great_expectations.yml`

0.10.12
-----------------
* [DOCS] Improved help for CLI `checkpoint` command
* [BUGFIX] BasicSuiteBuilderProfiler could include extra expectations when only some expectations were selected (#1422)
* [FEATURE] add support for `expect_multicolumn_values_to_be_unique` and `expect_column_pair_values_A_to_be_greater_than_B`
  to `Spark`. Thanks @WilliamWsyHK!
* [ENHANCEMENT] Allow a dictionary of variables can be passed to the DataContext constructor to allow override
  config variables at runtime. Thanks @balexander!
* [FEATURE] add support for `expect_column_pair_values_A_to_be_greater_than_B` to `Spark`.
* [BUGFIX] Remove SQLAlchemy typehints to avoid requiring library (thanks @mzjp2)!
* [BUGFIX] Fix issue where quantile boundaries could not be set to zero. Thanks @kokes!

0.10.11
-----------------
* Bugfix: build_data_docs list_keys for GCS returns keys and when empty a more user friendly message
* ENHANCEMENT: Enable Redshift Quantile Profiling


0.10.10
-----------------
* Removed out-of-date Airflow integration examples. This repo provides a comprehensive example of Airflow integration: `#GE Airflow Example <https://github.com/superconductive/ge_tutorials>`_
* Bugfix suite scaffold notebook now has correct suite name in first markdown cell.
* Bugfix: fixed an example in the custom expectations documentation article - "result" key was missing in the returned dictionary
* Data Docs Bugfix: template string substitution is now done using .safe_substitute(), to handle cases where string templates
  or substitution params have extraneous $ signs. Also added logic to handle templates where intended output has groupings of 2 or more $ signs
* Docs fix: fix in yml for example action_list_operator for metrics
* GE is now auto-linted using Black

-----------------

* DataContext.get_docs_sites_urls now raises error if non-existent site_name is specified
* Bugfix for the CLI command `docs build` ignoring the --site_name argument (#1378)
* Bugfix and refactor for `datasource delete` CLI command (#1386) @mzjp2
* Instantiate datasources and validate config only when datasource is used (#1374) @mzjp2
* suite delete changed from an optional argument to a required one
* bugfix for uploading objects to GCP #1393
* added a new usage stats event for the case when a data context is created through CLI
* tuplefilestore backend, expectationstore backend remove_key bugs fixed
* no url is returned on empty data_docs site
* return url for resource only if key exists
* Test added for the period special char case
* updated checkpoint module to not require sqlalchemy
* added BigQuery as an option in the list of databases in the CLI
* added special cases for handling BigQuery - table names are already qualified with schema name, so we must make sure that we do not prepend the schema name twice
* changed the prompt for the name of the temp table in BigQuery in the CLI to hint that a fully qualified name (project.dataset.table) should be provided
* Bugfix for: expect_column_quantile_values_to_be_between expectation throws an "unexpected keyword WITHIN" on BigQuery (#1391)

0.10.8
-----------------
* added support for overriding the default jupyter command via a GE_JUPYTER_COMMAND environment variable (#1347) @nehiljain
* Bugfix for checkpoint missing template (#1379)

0.10.7
-----------------
* crud delete suite bug fix

0.10.6
-----------------

* Checkpoints: a new feature to ease deployment of suites into your pipelines
  - DataContext.list_checkpoints() returns a list of checkpoint names found in the project
  - DataContext.get_checkpoint() returns a validated dictionary loaded from yml
  - new cli commands

    - `checkpoint new`
    - `checkpoint list`
    - `checkpoint run`
    - `checkpoint script`

* marked cli `tap` commands as deprecating on next release
* marked cli `validation-operator run` command as deprecating
* internal improvements in the cli code
* Improve UpdateDataDocsAction docs

0.10.5
-----------------

* improvements to ge.read_json tests
* tidy up the changelog

  - Fix bullet list spacing issues
  - Fix 0.10. formatting
  - Drop roadmap_and_changelog.rst and move changelog.rst to the top level of the table of contents
* DataContext.run_validation_operator() now raises a DataContextError if:
  - no batches are passed
  - batches are of the the wrong type
  - no matching validation operator is found in the project
* Clarified scaffolding language in scaffold notebook
* DataContext.create() adds an additional directory: `checkpoints`
* Marked tap command for deprecation in next major release

0.10.4
-----------------
* consolidated error handling in CLI DataContext loading
* new cli command `suite scaffold` to speed up creation of suites
* new cli command `suite demo` that creates an example suite
* Update bigquery.rst `#1330 <https://github.com/great-expectations/great_expectations/issues/1330>`_
* Fix datetime reference in create_expectations.rst `#1321 <https://github.com/great-expectations/great_expectations/issues/1321>`_ Thanks @jschendel !
* Update issue templates
* CLI command experimental decorator
* Update style_guide.rst
* Add pull request template
* Use pickle to generate hash for dataframes with unhashable objects. `#1315 <https://github.com/great-expectations/great_expectations/issues/1315>`_ Thanks @shahinism !
* Unpin pytest

0.10.3
-----------------
* Use pickle to generate hash for dataframes with unhashable objects.

0.10.2
-----------------
* renamed NotebookRenderer to SuiteEditNotebookRenderer
* SuiteEditNotebookRenderer now lints using black
* New SuiteScaffoldNotebookRenderer renderer to expedite suite creation
* removed autopep8 dependency
* bugfix: extra backslash in S3 urls if store was configured without a prefix `#1314 <https://github.com/great-expectations/great_expectations/issues/1314>`_

0.10.1
-----------------
* removing bootstrap scrollspy on table of contents `#1282 <https://github.com/great-expectations/great_expectations/issues/1282>`_
* Silently tolerate connection timeout during usage stats reporting

0.10.0
-----------------
* (BREAKING) Clarified API language: renamed all ``generator`` parameters and methods to the more correct ``batch_kwargs_generator`` language. Existing projects may require simple migration steps. See :ref:`Upgrading to 0.10.x <upgrading_to_0.10.x>` for instructions.
* Adds anonymized usage statistics to Great Expectations. See this article for details: :ref:`Usage Statistics`.
* CLI: improve look/consistency of ``docs list``, ``suite list``, and ``datasource list`` output; add ``store list`` and ``validation-operator list`` commands.
* New SuiteBuilderProfiler that facilitates faster suite generation by allowing columns to be profiled
* Added two convenience methods to ExpectationSuite: get_table_expectations & get_column_expectations
* Added optional profiler_configuration to DataContext.profile() and DataAsset.profile()
* Added list_available_expectation_types() to DataAsset

0.9.11
-----------------
* Add evaluation parameters support in WarningAndFailureExpectationSuitesValidationOperator `#1284 <https://github.com/great-expectations/great_expectations/issues/1284>`_ thanks `@balexander <https://github.com/balexander>`_
* Fix compatibility with MS SQL Server. `#1269 <https://github.com/great-expectations/great_expectations/issues/1269>`_ thanks `@kepiej <https://github.com/kepiej>`_
* Bug fixes for query_generator `#1292 <https://github.com/great-expectations/great_expectations/issues/1292>`_ thanks `@ian-whitestone <https://github.com/ian-whitestone>`_

0.9.10
-----------------
* Data Docs: improve configurability of site_section_builders
* TupleFilesystemStoreBackend now ignore `.ipynb_checkpoints` directories `#1203 <https://github.com/great-expectations/great_expectations/issues/1203>`_
* bugfix for Data Docs links encoding on S3 `#1235 <https://github.com/great-expectations/great_expectations/issues/1235>`_

0.9.9
-----------------
* Allow evaluation parameters support in run_validation_operator
* Add log_level parameter to jupyter_ux.setup_notebook_logging.
* Add experimental display_profiled_column_evrs_as_section and display_column_evrs_as_section methods, with a minor (nonbreaking) refactor to create a new _render_for_jupyter method.
* Allow selection of site in UpdateDataDocsAction with new arg target_site_names in great_expectations.yml
* Fix issue with regular expression support in BigQuery (#1244)

0.9.8
-----------------
* Allow basic operations in evaluation parameters, with or without evaluation parameters.
* When unexpected exceptions occur (e.g., during data docs rendering), the user will see detailed error messages, providing information about the specific issue as well as the stack trace.
* Remove the "project new" option from the command line (since it is not implemented; users can only run "init" to create a new project).
* Update type detection for bigquery based on driver changes in pybigquery driver 0.4.14. Added a warning for users who are running an older pybigquery driver
* added execution tests to the NotebookRenderer to mitigate codegen risks
* Add option "persist", true by default, for SparkDFDataset to persist the DataFrame it is passed. This addresses #1133 in a deeper way (thanks @tejsvirai for the robust debugging support and reproduction on spark).

  * Disabling this option should *only* be done if the user has *already* externally persisted the DataFrame, or if the dataset is too large to persist but *computations are guaranteed to be stable across jobs*.

* Enable passing dataset kwargs through datasource via dataset_options batch_kwarg.
* Fix AttributeError when validating expectations from a JSON file
* Data Docs: fix bug that was causing erratic scrolling behavior when table of contents contains many columns
* Data Docs: add ability to hide how-to buttons and related content in Data Docs

0.9.7
-----------------
* Update marshmallow dependency to >3. NOTE: as of this release, you MUST use marshamllow >3.0, which REQUIRES python 3. (`#1187 <https://github.com/great-expectations/great_expectations/issues/1187>`_) @jcampbell

  * Schema checking is now stricter for expectation suites, and data_asset_name must not be present as a top-level key in expectation suite json. It is safe to remove.
  * Similarly, datasource configuration must now adhere strictly to the required schema, including having any required credentials stored in the "credentials" dictionary.

* New beta CLI command: `tap new` that generates an executable python file to expedite deployments. (`#1193 <https://github.com/great-expectations/great_expectations/issues/1193>`_) @Aylr
* bugfix in TableBatchKwargsGenerator docs
* Added feature maturity in README (`#1203 <https://github.com/great-expectations/great_expectations/issues/1203>`_) @kyleaton
* Fix failing test that should skip if postgresql not running (`#1199 <https://github.com/great-expectations/great_expectations/issues/1199>`_) @cicdw


0.9.6
-----------------
* validate result dict when instantiating an ExpectationValidationResult (`#1133 <https://github.com/great-expectations/great_expectations/issues/1133>`_)
* DataDocs: Expectation Suite name on Validation Result pages now link to Expectation Suite page
* `great_expectations init`: cli now asks user if csv has header when adding a Spark Datasource with csv file
* Improve support for using GCP Storage Bucket as a Data Docs Site backend (thanks @hammadzz)
* fix notebook renderer handling for expectations with no column kwarg and table not in their name (`#1194 <https://github.com/great-expectations/great_expectations/issues/1194>`_)


0.9.5
-----------------
* Fixed unexpected behavior with suite edit, data docs and jupyter
* pytest pinned to 5.3.5


0.9.4
-----------------
* Update CLI `init` flow to support snowflake transient tables
* Use filename for default expectation suite name in CLI `init`
* Tables created by SqlAlchemyDataset use a shorter name with 8 hex characters of randomness instead of a full uuid
* Better error message when config substitution variable is missing
* removed an unused directory in the GE folder
* removed obsolete config error handling
* Docs typo fixes
* Jupyter notebook improvements
* `great_expectations init` improvements
* Simpler messaging in validation notebooks
* replaced hacky loop with suite list call in notebooks
* CLI suite new now supports `--empty` flag that generates an empty suite and opens a notebook
* add error handling to `init` flow for cases where user tries using a broken file


0.9.3
-----------------
* Add support for transient table creation in snowflake (#1012)
* Improve path support in TupleStoreBackend for better cross-platform compatibility
* New features on `ExpectationSuite`

  - ``add_citation()``
  - ``get_citations()``

* `SampleExpectationsDatasetProfiler` now leaves a citation containing the original batch kwargs
* `great_expectations suite edit` now uses batch_kwargs from citations if they exist
* Bugfix :: suite edit notebooks no longer blow away the existing suite while loading a batch of data
* More robust and tested logic in `suite edit`
* DataDocs: bugfixes and improvements for smaller viewports
* Bugfix :: fix for bug that crashes SampleExpectationsDatasetProfiler if unexpected_percent is of type decimal.Decimal (`#1109 <https://github.com/great-expectations/great_expectations/issues/1109>`_)


0.9.2
-----------------
* Fixes #1095
* Added a `list_expectation_suites` function to `data_context`, and a corresponding CLI function - `suite list`.
* CI no longer enforces legacy python tests.

0.9.1
------
* Bugfix for dynamic "How to Edit This Expectation Suite" command in DataDocs

0.9.0
-----------------

Version 0.9.0 is a major update to Great Expectations! The DataContext has continued to evolve into a powerful tool
for ensuring that Expectation Suites can properly represent the way users think about their data, and upgrading will
make it much easier to store and share expectation suites, and to build data docs that support your whole team.
You’ll get awesome new features including improvements to data docs look and the ability to choose and store metrics
for building flexible data quality dashboards.

The changes for version 0.9.0 fall into several broad areas:

1. Onboarding

Release 0.9.0 of Great Expectations makes it much easier to get started with the project. The `init` flow has grown
to support a much wider array of use cases and to use more natural language rather than introducing
GreatExpectations concepts earlier. You can more easily configure different backends and datasources, take advantage
of guided walkthroughs to find and profile data, and share project configurations with colleagues.

If you have already completed the `init` flow using a previous version of Great Expectations, you do not need to
rerun the command. However, **there are some small changes to your configuration that will be required**. See
:ref:`migrating_versions` for details.

2. CLI Command Improvements

With this release we have introduced a consistent naming pattern for accessing subcommands based on the noun (a
Great Expectations object like `suite` or `docs`) and verb (an action like `edit` or `new`). The new user experience
will allow us to more naturally organize access to CLI tools as new functionality is added.

3. Expectation Suite Naming and Namespace Changes

Defining shared expectation suites and validating data from different sources is much easier in this release. The
DataContext, which manages storage and configuration of expectations, validations, profiling, and data docs, no
longer requires that expectation suites live in a datasource-specific “namespace.” Instead, you should name suites
with the logical name corresponding to your data, making it easy to share them or validate against different data
sources. For example, the expectation suite "npi" for National Provider Identifier data can now be shared across
teams who access the same logical data in local systems using Pandas, on a distributed Spark cluster, or via a
relational database.

Batch Kwargs, or instructions for a datasource to build a batch of data, are similarly freed from a required
namespace, and you can more easily integrate Great Expectations into workflows where you do not need to use a
BatchKwargsGenerator (usually because you have a batch of data ready to validate, such as in a table or a known
directory).

The most noticeable impact of this API change is in the complete removal of the DataAssetIdentifier class. For
example, the `create_expectation_suite` and `get_batch` methods now no longer require a data_asset_name parameter,
relying only on the expectation_suite_name and batch_kwargs to do their job. Similarly, there is no more asset name
normalization required. See the upgrade guide for more information.

4. Metrics and Evaluation Parameter Stores

Metrics have received much more love in this release of Great Expectations! We've improved the system for declaring
evaluation parameters that support dependencies between different expectation suites, so you can easily identify a
particular field in the result of one expectation to use as the input into another. And the MetricsStore is now much
more flexible, supporting a new ValidationAction that makes it possible to select metrics from a validation result
to be saved in a database where they can power a dashboard.

5. Internal Type Changes and Improvements

Finally, in this release, we have done a lot of work under the hood to make things more robust, including updating
all of the internal objects to be more strongly typed. That change, while largely invisible to end users, paves the
way for some really exciting opportunities for extending Great Expectations as we build a bigger community around
the project.


We are really excited about this release, and encourage you to upgrade right away to take advantage of the more
flexible naming and simpler API for creating, accessing, and sharing your expectations. As always feel free to join
us on Slack for questions you don't see addressed!


0.8.9__develop
-----------------


0.8.8
-----------------
* Add support for allow_relative_error to expect_column_quantile_values_to_be_between, allowing Redshift users access
  to this expectation
* Add support for checking backend type information for datetime columns using expect_column_min_to_be_between and
  expect_column_max_to_be_between

0.8.7
-----------------
* Add support for expect_column_values_to_be_of_type for BigQuery backend (#940)
* Add image CDN for community usage stats
* Documentation improvements and fixes

0.8.6
-----------------
* Raise informative error if config variables are declared but unavailable
* Update ExpectationsStore defaults to be consistent across all FixedLengthTupleStoreBackend objects
* Add support for setting spark_options via SparkDFDatasource
* Include tail_weights by default when using build_continuous_partition_object
* Fix Redshift quantiles computation and type detection
* Allow boto3 options to be configured (#887)

0.8.5
-----------------
* BREAKING CHANGE: move all reader options from the top-level batch_kwargs object to a sub-dictionary called
  "reader_options" for SparkDFDatasource and PandasDatasource. This means it is no longer possible to specify
  supplemental reader-specific options at the top-level of `get_batch`,  `yield_batch_kwargs` or `build_batch_kwargs`
  calls, and instead, you must explicitly specify that they are reader_options, e.g. by a call such as:
  `context.yield_batch_kwargs(data_asset_name, reader_options={'encoding': 'utf-8'})`.
* BREAKING CHANGE: move all query_params from the top-level batch_kwargs object to a sub-dictionary called
  "query_params" for SqlAlchemyDatasource. This means it is no longer possible to specify supplemental query_params at
  the top-level of `get_batch`,  `yield_batch_kwargs` or `build_batch_kwargs`
  calls, and instead, you must explicitly specify that they are query_params, e.g. by a call such as:
  `context.yield_batch_kwargs(data_asset_name, query_params={'schema': 'foo'})`.
* Add support for filtering validation result suites and validation result pages to show only failed expectations in
  generated documentation
* Add support for limit parameter to batch_kwargs for all datasources: Pandas, SqlAlchemy, and SparkDF; add support
  to generators to support building batch_kwargs with limits specified.
* Include raw_query and query_params in query_generator batch_kwargs
* Rename generator keyword arguments from data_asset_name to generator_asset to avoid ambiguity with normalized names
* Consistently migrate timestamp from batch_kwargs to batch_id
* Include batch_id in validation results
* Fix issue where batch_id was not included in some generated datasets
* Fix rendering issue with expect_table_columns_to_match_ordered_list expectation
* Add support for GCP, including BigQuery and GCS
* Add support to S3 generator for retrieving directories by specifying the `directory_assets` configuration
* Fix warning regarding implicit class_name during init flow
* Expose build_generator API publicly on datasources
* Allow configuration of known extensions and return more informative message when SubdirReaderBatchKwargsGenerator cannot find
  relevant files.
* Add support for allow_relative_error on internal dataset quantile functions, and add support for
  build_continuous_partition_object in Redshift
* Fix truncated scroll bars in value_counts graphs


0.8.4.post0
----------------
* Correct a packaging issue resulting in missing notebooks in tarball release; update docs to reflect new notebook
  locations.


0.8.4
-----------------
* Improved the tutorials that walk new users through the process of creating expectations and validating data
* Changed the flow of the init command - now it creates the scaffolding of the project and adds a datasource. After
  that users can choose their path.
* Added a component with links to useful tutorials to the index page of the Data Docs website
* Improved the UX of adding a SQL datasource in the CLI - now the CLI asks for specific credentials for Postgres,
  MySQL, Redshift and Snowflake, allows continuing debugging in the config file and has better error messages
* Added batch_kwargs information to DataDocs validation results
* Fix an issue affecting file stores on Windows


0.8.3
-----------------
* Fix a bug in data-docs' rendering of mostly parameter
* Correct wording for expect_column_proportion_of_unique_values_to_be_between
* Set charset and meta tags to avoid unicode decode error in some browser/backend configurations
* Improve formatting of empirical histograms in validation result data docs
* Add support for using environment variables in `config_variables_file_path`
* Documentation improvements and corrections


0.8.2.post0
------------
* Correct a packaging issue resulting in missing css files in tarball release


0.8.2
-----------------
* Add easier support for customizing data-docs css
* Use higher precision for rendering 'mostly' parameter in data-docs; add more consistent locale-based
  formatting in data-docs
* Fix an issue causing visual overlap of large numbers of validation results in build-docs index
* Documentation fixes (thanks @DanielOliver!) and improvements
* Minor CLI wording fixes
* Improved handling of MySql temporary tables
* Improved detection of older config versions


0.8.1
-----------------
* Fix an issue where version was reported as '0+unknown'


0.8.0
-----------------

Version 0.8.0 is a significant update to Great Expectations, with many improvements focused on configurability
and usability.  See the :ref:`migrating_versions` guide for more details on specific changes, which include
several breaking changes to configs and APIs.

Highlights include:

1. Validation Operators and Actions. Validation operators make it easy to integrate GE into a variety of pipeline runners. They
   offer one-line integration that emphasizes configurability. See the :ref:`validation_operators_and_actions`
   feature guide for more information.

   - The DataContext `get_batch` method no longer treats `expectation_suite_name` or `batch_kwargs` as optional; they
     must be explicitly specified.
   - The top-level GE validate method allows more options for specifying the specific data_asset class to use.

2. First-class support for plugins in a DataContext, with several features that make it easier to configure and
   maintain DataContexts across common deployment patterns.

   - **Environments**: A DataContext can now manage :ref:`environment_and_secrets` more easily thanks to more dynamic and
     flexible variable substitution.
   - **Stores**: A new internal abstraction for DataContexts, :ref:`Stores <reference__core_concepts__data_context__stores>`, make extending GE easier by
     consolidating logic for reading and writing resources from a database, local, or cloud storage.
   - **Types**: Utilities configured in a DataContext are now referenced using `class_name` and `module_name` throughout
     the DataContext configuration, making it easier to extend or supplement pre-built resources. For now, the "type"
     parameter is still supported but expect it to be removed in a future release.

3. Partitioners: Batch Kwargs are clarified and enhanced to help easily reference well-known chunks of data using a
   partition_id. Batch ID and Batch Fingerprint help round out support for enhanced metadata around data
   assets that GE validates. See :ref:`Batch Identifiers <reference__core_concepts__batch_parameters>` for more information. The `GlobReaderBatchKwargsGenerator`,
   `QueryBatchKwargsGenerator`, `S3GlobReaderBatchKwargsGenerator`, `SubdirReaderBatchKwargsGenerator`, and `TableBatchKwargsGenerator` all support partition_id for
   easily accessing data assets.

4. Other Improvements:

   - We're beginning a long process of some under-the-covers refactors designed to make GE more maintainable as we
     begin adding additional features.
   - Restructured documentation: our docs have a new structure and have been reorganized to provide space for more
     easily adding and accessing reference material. Stay tuned for additional detail.
   - The command build-documentation has been renamed build-docs and now by
     default opens the Data Docs in the users' browser.

v0.7.11
-----------------
* Fix an issue where head() lost the column name for SqlAlchemyDataset objects with a single column
* Fix logic for the 'auto' bin selection of `build_continuous_partition_object`
* Add missing jinja2 dependency
* Fix an issue with inconsistent availability of strict_min and strict_max options on expect_column_values_to_be_between
* Fix an issue where expectation suite evaluation_parameters could be overriden by values during validate operation


v0.7.10
-----------------
* Fix an issue in generated documentation where the Home button failed to return to the index
* Add S3 Generator to module docs and improve module docs formatting
* Add support for views to QueryBatchKwargsGenerator
* Add success/failure icons to index page
* Return to uniform histogram creation during profiling to avoid large partitions for internal performance reasons


v0.7.9
-----------------
* Add an S3 generator, which will introspect a configured bucket and generate batch_kwargs from identified objects
* Add support to PandasDatasource and SparkDFDatasource for reading directly from S3
* Enhance the Site Index page in documentation so that validation results are sorted and display the newest items first
  when using the default run-id scheme
* Add a new utility method, `build_continuous_partition_object` which will build partition objects using the dataset
  API and so supports any GE backend.
* Fix an issue where columns with spaces in their names caused failures in some SqlAlchemyDataset and SparkDFDataset
  expectations
* Fix an issue where generated queries including null checks failed on MSSQL (#695)
* Fix an issue where evaluation parameters passed in as a set instead of a list could cause JSON serialization problems
  for the result object (#699)


v0.7.8
-----------------
* BREAKING: slack webhook URL now must be in the profiles.yml file (treat as a secret)
* Profiler improvements:

  - Display candidate profiling data assets in alphabetical order
  - Add columns to the expectation_suite meta during profiling to support human-readable description information

* Improve handling of optional dependencies during CLI init
* Improve documentation for create_expectations notebook
* Fix several anachronistic documentation and docstring phrases (#659, #660, #668, #681; #thanks @StevenMMortimer)
* Fix data docs rendering issues:

  - documentation rendering failure from unrecognized profiled column type (#679; thanks @dinedal))
  - PY2 failure on encountering unicode (#676)


0.7.7
-----------------
* Standardize the way that plugin module loading works. DataContext will begin to use the new-style class and plugin
  identification moving forward; yml configs should specify class_name and module_name (with module_name optional for
  GE types). For now, it is possible to use the "type" parameter in configuration (as before).
* Add support for custom data_asset_type to all datasources
* Add support for strict_min and strict_max to inequality-based expectations to allow strict inequality checks
  (thanks @RoyalTS!)
* Add support for reader_method = "delta" to SparkDFDatasource
* Fix databricks generator (thanks @sspitz3!)
* Improve performance of DataContext loading by moving optional import
* Fix several memory and performance issues in SparkDFDataset.

  - Use only distinct value count instead of bringing values to driver
  - Migrate away from UDF for set membership, nullity, and regex expectations

* Fix several UI issues in the data_documentation

  - Move prescriptive dataset expectations to Overview section
  - Fix broken link on Home breadcrumb
  - Scroll follows navigation properly
  - Improved flow for long items in value_set
  - Improved testing for ValidationRenderer
  - Clarify dependencies introduced in documentation sites
  - Improve testing and documentation for site_builder, including run_id filter
  - Fix missing header in Index page and cut-off tooltip
  - Add run_id to path for validation files


0.7.6
-----------------
* New Validation Renderer! Supports turning validation results into HTML and displays differences between the expected
  and the observed attributes of a dataset.
* Data Documentation sites are now fully configurable; a data context can be configured to generate multiple
  sites built with different GE objects to support a variety of data documentation use cases. See data documentation
  guide for more detail.
* CLI now has a new top-level command, `build-documentation` that can support rendering documentation for specified
  sites and even named data assets in a specific site.
* Introduced DotDict and LooselyTypedDotDict classes that allow to enforce typing of dictionaries.
* Bug fixes: improved internal logic of rendering data documentation, slack notification, and CLI profile command when
  datasource argument was not provided.

0.7.5
-----------------
* Fix missing requirement for pypandoc brought in from markdown support for notes rendering.

0.7.4
-----------------
* Fix numerous rendering bugs and formatting issues for rendering documentation.
* Add support for pandas extension dtypes in pandas backend of expect_column_values_to_be_of_type and
  expect_column_values_to_be_in_type_list and fix bug affecting some dtype-based checks.
* Add datetime and boolean column-type detection in BasicDatasetProfiler.
* Improve BasicDatasetProfiler performance by disabling interactive evaluation when output of expectation is not
  immediately used for determining next expectations in profile.
* Add support for rendering expectation_suite and expectation_level notes from meta in docs.
* Fix minor formatting issue in readthedocs documentation.

0.7.3
-----------------
* BREAKING: Harmonize expect_column_values_to_be_of_type and expect_column_values_to_be_in_type_list semantics in
  Pandas with other backends, including support for None type and type_list parameters to support profiling.
  *These type expectations now rely exclusively on native python or numpy type names.*
* Add configurable support for Custom DataAsset modules to DataContext
* Improve support for setting and inheriting custom data_asset_type names
* Add tooltips with expectations backing data elements to rendered documentation
* Allow better selective disabling of tests (thanks @RoyalITS)
* Fix documentation build errors causing missing code blocks on readthedocs
* Update the parameter naming system in DataContext to reflect data_asset_name *and* expectation_suite_name
* Change scary warning about discarding expectations to be clearer, less scary, and only in log
* Improve profiler support for boolean types, value_counts, and type detection
* Allow user to specify data_assets to profile via CLI
* Support CLI rendering of expectation_suite and EVR-based documentation

0.7.2
-----------------
* Improved error detection and handling in CLI "add datasource" feature
* Fixes in rendering of profiling results (descriptive renderer of validation results)
* Query Generator of SQLAlchemy datasource adds tables in non-default schemas to the data asset namespace
* Added convenience methods to display HTML renderers of sections in Jupyter notebooks
* Implemented prescriptive rendering of expectations for most expectation types

0.7.1
------------

* Added documentation/tutorials/videos for onboarding and new profiling and documentation features
* Added prescriptive documentation built from expectation suites
* Improved index, layout, and navigation of data context HTML documentation site
* Bug fix: non-Python files were not included in the package
* Improved the rendering logic to gracefully deal with failed expectations
* Improved the basic dataset profiler to be more resilient
* Implement expect_column_values_to_be_of_type, expect_column_values_to_be_in_type_list for SparkDFDataset
* Updated CLI with a new documentation command and improved profile and render commands
* Expectation suites and validation results within a data context are saved in a more readable form (with indentation)
* Improved compatibility between SparkDatasource and InMemoryGenerator
* Optimization for Pandas column type checking
* Optimization for Spark duplicate value expectation (thanks @orenovadia!)
* Default run_id format no longer includes ":" and specifies UTC time
* Other internal improvements and bug fixes


0.7.0
------------

Version 0.7 of Great Expectations is HUGE. It introduces several major new features
and a large number of improvements, including breaking API changes.

The core vocabulary of expectations remains consistent. Upgrading to
the new version of GE will primarily require changes to code that
uses data contexts; existing expectation suites will require only changes
to top-level names.

 * Major update of Data Contexts. Data Contexts now offer significantly \
   more support for building and maintaining expectation suites and \
   interacting with existing pipeline systems, including providing a namespace for objects.\
   They can handle integrating, registering, and storing validation results, and
   provide a namespace for data assets, making **batches** first-class citizens in GE.
   Read more: :ref:`data_context` or :py:mod:`great_expectations.data_context`

 * Major refactor of autoinspect. Autoinspect is now built around a module
   called "profile" which provides a class-based structure for building
   expectation suites. There is no longer a default  "autoinspect_func" --
   calling autoinspect requires explicitly passing the desired profiler. See :ref:`profiling`

 * New "Compile to Docs" feature produces beautiful documentation from expectations and expectation
   validation reports, helping keep teams on the same page.

 * Name clarifications: we've stopped using the overloaded terms "expectations
   config" and "config" and instead use "expectation suite" to refer to a
   collection (or suite!) of expectations that can be used for validating a
   data asset.

   - Expectation Suites include several top level keys that are useful \
     for organizing content in a data context: data_asset_name, \
     expectation_suite_name, and data_asset_type. When a data_asset is \
     validated, those keys will be placed in the `meta` key of the \
     validation result.

 * Major enhancement to the CLI tool including `init`, `render` and more flexibility with `validate`

 * Added helper notebooks to make it easy to get started. Each notebook acts as a combination of \
   tutorial and code scaffolding, to help you quickly learn best practices by applying them to \
   your own data.

 * Relaxed constraints on expectation parameter values, making it possible to declare many column
   aggregate expectations in a way that is always "vacuously" true, such as
   ``expect_column_values_to_be_between`` ``None`` and ``None``. This makes it possible to progressively
   tighten expectations while using them as the basis for profiling results and documentation.

  * Enabled caching on dataset objects by default.

 * Bugfixes and improvements:

   * New expectations:

     * expect_column_quantile_values_to_be_between
     * expect_column_distinct_values_to_be_in_set

   * Added support for ``head`` method on all current backends, returning a PandasDataset
   * More implemented expectations for SparkDF Dataset with optimizations

     * expect_column_values_to_be_between
     * expect_column_median_to_be_between
     * expect_column_value_lengths_to_be_between

   * Optimized histogram fetching for SqlalchemyDataset and SparkDFDataset
   * Added cross-platform internal partition method, paving path for improved profiling
   * Fixed bug with outputstrftime not being honored in PandasDataset
   * Fixed series naming for column value counts
   * Standardized naming for expect_column_values_to_be_of_type
   * Standardized and made explicit use of sample normalization in stdev calculation
   * Added from_dataset helper
   * Internal testing improvements
   * Documentation reorganization and improvements
   * Introduce custom exceptions for more detailed error logs

0.6.1
------------
* Re-add testing (and support) for py2
* NOTE: Support for SqlAlchemyDataset and SparkDFDataset is enabled via optional install \
  (e.g. ``pip install great_expectations[sqlalchemy]`` or ``pip install great_expectations[spark]``)

0.6.0
------------
* Add support for SparkDFDataset and caching (HUGE work from @cselig)
* Migrate distributional expectations to new testing framework
* Add support for two new expectations: expect_column_distinct_values_to_contain_set
  and expect_column_distinct_values_to_equal_set (thanks @RoyalTS)
* FUTURE BREAKING CHANGE: The new cache mechanism for Datasets, \
  when enabled, causes GE to assume that dataset does not change between evaluation of individual expectations. \
  We anticipate this will become the future default behavior.
* BREAKING CHANGE: Drop official support pandas < 0.22

0.5.1
---------------
* **Fix** issue where no result_format available for expect_column_values_to_be_null caused error
* Use vectorized computation in pandas (#443, #445; thanks @RoyalTS)


0.5.0
----------------
* Restructured class hierarchy to have a more generic DataAsset parent that maintains expectation logic separate \
  from the tabular organization of Dataset expectations
* Added new FileDataAsset and associated expectations (#416 thanks @anhollis)
* Added support for date/datetime type columns in some SQLAlchemy expectations (#413)
* Added support for a multicolumn expectation, expect multicolumn values to be unique (#408)
* **Optimization**: You can now disable `partial_unexpected_counts` by setting the `partial_unexpected_count` value to \
  0 in the result_format argument, and we do not compute it when it would not be returned. (#431, thanks @eugmandel)
* **Fix**: Correct error in unexpected_percent computations for sqlalchemy when unexpected values exceed limit (#424)
* **Fix**: Pass meta object to expectation result (#415, thanks @jseeman)
* Add support for multicolumn expectations, with `expect_multicolumn_values_to_be_unique` as an example (#406)
* Add dataset class to from_pandas to simplify using custom datasets (#404, thanks @jtilly)
* Add schema support for sqlalchemy data context (#410, thanks @rahulj51)
* Minor documentation, warning, and testing improvements (thanks @zdog).


0.4.5
----------------
* Add a new autoinspect API and remove default expectations.
* Improve details for expect_table_columns_to_match_ordered_list (#379, thanks @rlshuhart)
* Linting fixes (thanks @elsander)
* Add support for dataset_class in from_pandas (thanks @jtilly)
* Improve redshift compatibility by correcting faulty isnull operator (thanks @avanderm)
* Adjust partitions to use tail_weight to improve JSON compatibility and
  support special cases of KL Divergence (thanks @anhollis)
* Enable custom_sql datasets for databases with multiple schemas, by
  adding a fallback for column reflection (#387, thanks @elsander)
* Remove `IF NOT EXISTS` check for custom sql temporary tables, for
  Redshift compatibility (#372, thanks @elsander)
* Allow users to pass args/kwargs for engine creation in
  SqlAlchemyDataContext (#369, thanks @elsander)
* Add support for custom schema in SqlAlchemyDataset (#370, thanks @elsander)
* Use getfullargspec to avoid deprecation warnings.
* Add expect_column_values_to_be_unique to SqlAlchemyDataset
* **Fix** map expectations for categorical columns (thanks @eugmandel)
* Improve internal testing suite (thanks @anhollis and @ccnobbli)
* Consistently use value_set instead of mixing value_set and values_set (thanks @njsmith8)

0.4.4
----------------
* Improve CLI help and set CLI return value to the number of unmet expectations
* Add error handling for empty columns to SqlAlchemyDataset, and associated tests
* **Fix** broken support for older pandas versions (#346)
* **Fix** pandas deepcopy issue (#342)

0.4.3
-------
* Improve type lists in expect_column_type_to_be[_in_list] (thanks @smontanaro and @ccnobbli)
* Update cli to use entry_points for conda compatibility, and add version option to cli
* Remove extraneous development dependency to airflow
* Address SQlAlchemy warnings in median computation
* Improve glossary in documentation
* Add 'statistics' section to validation report with overall validation results (thanks @sotte)
* Add support for parameterized expectations
* Improve support for custom expectations with better error messages (thanks @syk0saje)
* Implement expect_column_value_lenghts_to_[be_between|equal] for SQAlchemy (thanks @ccnobbli)
* **Fix** PandasDataset subclasses to inherit child class

0.4.2
-------
* **Fix** bugs in expect_column_values_to_[not]_be_null: computing unexpected value percentages and handling all-null (thanks @ccnobbli)
* Support mysql use of Decimal type (thanks @bouke-nederstigt)
* Add new expectation expect_column_values_to_not_match_regex_list.

  * Change behavior of expect_column_values_to_match_regex_list to use python re.findall in PandasDataset, relaxing \
    matching of individuals expressions to allow matches anywhere in the string.

* **Fix** documentation errors and other small errors (thanks @roblim, @ccnobbli)

0.4.1
-------
* Correct inclusion of new data_context module in source distribution

0.4.0
-------
* Initial implementation of data context API and SqlAlchemyDataset including implementations of the following \
  expectations:

  * expect_column_to_exist
  * expect_table_row_count_to_be
  * expect_table_row_count_to_be_between
  * expect_column_values_to_not_be_null
  * expect_column_values_to_be_null
  * expect_column_values_to_be_in_set
  * expect_column_values_to_be_between
  * expect_column_mean_to_be
  * expect_column_min_to_be
  * expect_column_max_to_be
  * expect_column_sum_to_be
  * expect_column_unique_value_count_to_be_between
  * expect_column_proportion_of_unique_values_to_be_between

* Major refactor of output_format to new result_format parameter. See docs for full details:

  * exception_list and related uses of the term exception have been renamed to unexpected
  * Output formats are explicitly hierarchical now, with BOOLEAN_ONLY < BASIC < SUMMARY < COMPLETE. \
    All *column_aggregate_expectation* expectations now return element count and related information included at the \
    BASIC level or higher.

* New expectation available for parameterized distributions--\
  expect_column_parameterized_distribution_ks_test_p_value_to_be_greater_than (what a name! :) -- (thanks @ccnobbli)
* ge.from_pandas() utility (thanks @schrockn)
* Pandas operations on a PandasDataset now return another PandasDataset (thanks @dlwhite5)
* expect_column_to_exist now takes a column_index parameter to specify column order (thanks @louispotok)
* Top-level validate option (ge.validate())
* ge.read_json() helper (thanks @rjurney)
* Behind-the-scenes improvements to testing framework to ensure parity across data contexts.
* Documentation improvements, bug-fixes, and internal api improvements

0.3.2
-------
* Include requirements file in source dist to support conda

0.3.1
--------
* **Fix** infinite recursion error when building custom expectations
* Catch dateutil parsing overflow errors

0.2
-----
* Distributional expectations and associated helpers are improved and renamed to be more clear regarding the tests they apply
* Expectation decorators have been refactored significantly to streamline implementing expectations and support custom expectations
* API and examples for custom expectations are available
* New output formats are available for all expectations
* Significant improvements to test suite and compatibility<|MERGE_RESOLUTION|>--- conflicted
+++ resolved
@@ -4,7 +4,6 @@
 Changelog
 #########
 
-<<<<<<< HEAD
 develop
 -----------------
 * [BREAKING-EXPERIMENTAL] The ``batch_data`` attribute of ``BatchRequest`` has been removed. To pass in in-memory dataframes at runtime, the new ``RuntimeDataConnector`` should be used
@@ -16,14 +15,10 @@
 * [BREAKING-EXPERIMENTAL] The ``batch_identifiers`` key on ``DataConnectorQuery`` (formerly ``PartitionRequest``) has been changed to ``batch_filter_parameters``
 * [ENHANCEMENT] Added a new ``RuntimeBatchRequest`` class, which can be used alongside ``RuntimeDataConnector`` to specify batches at runtime with either an in-memory dataframe, path (filesystem or s3), or sql query
 * [ENHANCEMENT] Added a new ``RuntimeQueryBatchSpec`` class
-=======
-Develop
------------------
 * [ENHANCEMENT] CLI `docs list` command implemented for v3 api
 * [ENHANCEMENT] CLI `docs build` command implemented for v3 api
 * [ENHANCEMENT] CLI `docs clean` command implemented for v3 api
 * [MAINTENANCE] Add testing for overwrite_existing in sanitize_yaml_and_save_datasource #2613
->>>>>>> 8765ae9b
 
 0.13.15
 -----------------
