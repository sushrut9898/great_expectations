.. _changelog:

v.0.7.7
-----------------
<<<<<<< HEAD
* Fix databricks generator (thanks @sspitz3!)
=======
* Add support for reader_method = "delta" to SparkDFDatasource
>>>>>>> db2bcd4b
* Standardize the way that plugin module loading works. DataContext will begin to use the new-style class and plugin
identification moving forward; yml configs should specify class_name and module_name (with module_name optional for
GE types). For now, it is possible to use the "type" parameter in configuration (as before).
* Add support for custom data_asset_type to all datasources
* Fix several memory and performance issues in SparkDFDataset.
 - Use only distinct value count instead of bringing values to driver
 - Migrate away from UDF for set membership, nullity, and regex expectations
* Fix several UI issues in the data_documentation
 - Broken link on Home
 - Scroll follows navigation properly
* Add support for strict_min and strict_max to inequality-based expectations to allow strict inequality checks
(thanks @RoyalTS!)

v.0.7.6
-----------------
* New Validation Renderer! Supports turning validation results into HTML and displays differences between the expected \
 and the observed attributes of a dataset.
* Data Documentation sites are now fully configurable; a data context can be configured to generate multiple \
 sites built with different GE objects to support a variety of data documentation use cases. See data documentation \
 guide for more detail.
* CLI now has a new top-level command, `build-documentation` that can support rendering documentation for specified
 sites and even named data assets in a specific site.
* Introduced DotDict and LooselyTypedDotDict classes that allow to enforce typing of dictionaries.
* Bug fixes: improved internal logic of rendering data documentation, slack notification, and CLI profile command when \
 datasource argument was not provided.

v.0.7.5
-----------------
* Fix missing requirement for pypandoc brought in from markdown support for notes rendering.

v.0.7.4
-----------------
* Fix numerous rendering bugs and formatting issues for rendering documentation.
* Add support for pandas extension dtypes in pandas backend of expect_column_values_to_be_of_type and
  expect_column_values_to_be_in_type_list and fix bug affecting some dtype-based checks.
* Add datetime and boolean column-type detection in BasicDatasetProfiler.
* Improve BasicDatasetProfiler performance by disabling interactive evaluation when output of expectation is not
  immediately used for determining next expectations in profile.
* Add support for rendering expectation_suite and expectation_level notes from meta in docs.
* Fix minor formatting issue in readthedocs documentation.

v.0.7.3
-----------------
* BREAKING: Harmonize expect_column_values_to_be_of_type and expect_column_values_to_be_in_type_list semantics in
  Pandas with other backends, including support for None type and type_list parameters to support profiling.
  *These type expectations now rely exclusively on native python or numpy type names.*
* Add configurable support for Custom DataAsset modules to DataContext
* Improve support for setting and inheriting custom data_asset_type names
* Add tooltips with expectations backing data elements to rendered documentation
* Allow better selective disabling of tests (thanks @RoyalITS)
* Fix documentation build errors causing missing code blocks on readthedocs
* Update the parameter naming system in DataContext to reflect data_asset_name *and* expectation_suite_name
* Change scary warning about discarding expectations to be clearer, less scary, and only in log
* Improve profiler support for boolean types, value_counts, and type detection
* Allow user to specify data_assets to profile via CLI
* Support CLI rendering of expectation_suite and EVR-based documentation

v.0.7.2
-----------------
* Improved error detection and handling in CLI "add datasource" feature
* Fixes in rendering of profiling results (descriptive renderer of validation results)
* Query Generator of SQLAlchemy datasource adds tables in non-default schemas to the data asset namespace
* Added convenience methods to display HTML renderers of sections in Jupyter notebooks
* Implemented prescriptive rendering of expectations for most expectation types

v.0.7.1
------------

* Added documentation/tutorials/videos for onboarding and new profiling and documentation features
* Added prescriptive documentation built from expectation suites
* Improved index, layout, and navigation of data context HTML documentation site
* Bug fix: non-Python files were not included in the package
* Improved the rendering logic to gracefully deal with failed expectations
* Improved the basic dataset profiler to be more resilient
* Implement expect_column_values_to_be_of_type, expect_column_values_to_be_in_type_list for SparkDFDataset
* Updated CLI with a new documentation command and improved profile and render commands
* Expectation suites and validation results within a data context are saved in a more readable form (with indentation)
* Improved compatibility between SparkDatasource and InMemoryGenerator
* Optimization for Pandas column type checking
* Optimization for Spark duplicate value expectation (thanks @orenovadia!)
* Default run_id format no longer includes ":" and specifies UTC time
* Other internal improvements and bug fixes


v.0.7.0
------------

Version 0.7 of Great Expectations is HUGE. It introduces several major new features
and a large number of improvements, including breaking API changes.

The core vocabulary of expectations remains consistent. Upgrading to 
the new version of GE will primarily require changes to code that
uses data contexts; existing expectation suites will require only changes
to top-level names.

 * Major update of Data Contexts. Data Contexts now offer significantly \
   more support for building and maintaining expectation suites and \
   interacting with existing pipeline systems, including providing a namespace for objects.\
   They can handle integrating, registering, and storing validation results, and
   provide a namespace for data assets, making **batches** first-class citizens in GE.
   Read more: :ref:`data_context` or :py:mod:`great_expectations.data_context`

 * Major refactor of autoinspect. Autoinspect is now built around a module
   called "profile" which provides a class-based structure for building
   expectation suites. There is no longer a default  "autoinspect_func" --
   calling autoinspect requires explicitly passing the desired profiler. See :ref:`profiling`

 * New "Compile to Docs" feature produces beautiful documentation from expectations and expectation
   validation reports, helping keep teams on the same page.

 * Name clarifications: we've stopped using the overloaded terms "expectations
   config" and "config" and instead use "expectation suite" to refer to a
   collection (or suite!) of expectations that can be used for validating a
   data asset.

   - Expectation Suites include several top level keys that are useful \
     for organizing content in a data context: data_asset_name, \
     expectation_suite_name, and data_asset_type. When a data_asset is \
     validated, those keys will be placed in the `meta` key of the \
     validation result.

 * Major enhancement to the CLI tool including `init`, `render` and more flexibility with `validate`

 * Added helper notebooks to make it easy to get started. Each notebook acts as a combination of \
   tutorial and code scaffolding, to help you quickly learn best practices by applying them to \
   your own data.

 * Relaxed constraints on expectation parameter values, making it possible to declare many column
   aggregate expectations in a way that is always "vacuously" true, such as
   ``expect_column_values_to_be_between`` ``None`` and ``None``. This makes it possible to progressively
   tighten expectations while using them as the basis for profiling results and documentation.

  * Enabled caching on dataset objects by default.

 * Bugfixes and improvements:

   * New expectations:

     * expect_column_quantile_values_to_be_between
     * expect_column_distinct_values_to_be_in_set

   * Added support for ``head`` method on all current backends, returning a PandasDataset
   * More implemented expectations for SparkDF Dataset with optimizations

     * expect_column_values_to_be_between
     * expect_column_median_to_be_between
     * expect_column_value_lengths_to_be_between

   * Optimized histogram fetching for SqlalchemyDataset and SparkDFDataset
   * Added cross-platform internal partition method, paving path for improved profiling
   * Fixed bug with outputstrftime not being honored in PandasDataset
   * Fixed series naming for column value counts
   * Standardized naming for expect_column_values_to_be_of_type
   * Standardized and made explicit use of sample normalization in stdev calculation
   * Added from_dataset helper
   * Internal testing improvements
   * Documentation reorganization and improvements
   * Introduce custom exceptions for more detailed error logs

v.0.6.1
------------
* Re-add testing (and support) for py2
* NOTE: Support for SqlAlchemyDataset and SparkDFDataset is enabled via optional install \
  (e.g. ``pip install great_expectations[sqlalchemy]`` or ``pip install great_expectations[spark]``)

v.0.6.0
------------
* Add support for SparkDFDataset and caching (HUGE work from @cselig)
* Migrate distributional expectations to new testing framework
* Add support for two new expectations: expect_column_distinct_values_to_contain_set 
  and expect_column_distinct_values_to_equal_set (thanks @RoyalTS)
* FUTURE BREAKING CHANGE: The new cache mechanism for Datasets, \
  when enabled, causes GE to assume that dataset does not change between evaluation of individual expectations. \
  We anticipate this will become the future default behavior.
* BREAKING CHANGE: Drop official support pandas < 0.22

v.0.5.1
---------------
* **Fix** issue where no result_format available for expect_column_values_to_be_null caused error
* Use vectorized computation in pandas (#443, #445; thanks @RoyalTS)


v.0.5.0
----------------
* Restructured class hierarchy to have a more generic DataAsset parent that maintains expectation logic separate \
  from the tabular organization of Dataset expectations
* Added new FileDataAsset and associated expectations (#416 thanks @anhollis)
* Added support for date/datetime type columns in some SQLAlchemy expectations (#413)
* Added support for a multicolumn expectation, expect multicolumn values to be unique (#408)
* **Optimization**: You can now disable `partial_unexpected_counts` by setting the `partial_unexpected_count` value to \
  0 in the result_format argument, and we do not compute it when it would not be returned. (#431, thanks @eugmandel)
* **Fix**: Correct error in unexpected_percent computations for sqlalchemy when unexpected values exceed limit (#424)
* **Fix**: Pass meta object to expectation result (#415, thanks @jseeman)
* Add support for multicolumn expectations, with `expect_multicolumn_values_to_be_unique` as an example (#406)
* Add dataset class to from_pandas to simplify using custom datasets (#404, thanks @jtilly)
* Add schema support for sqlalchemy data context (#410, thanks @rahulj51)
* Minor documentation, warning, and testing improvements (thanks @zdog).


v.0.4.5
----------------
* Add a new autoinspect API and remove default expectations.
* Improve details for expect_table_columns_to_match_ordered_list (#379, thanks @rlshuhart)
* Linting fixes (thanks @elsander)
* Add support for dataset_class in from_pandas (thanks @jtilly)
* Improve redshift compatibility by correcting faulty isnull operator (thanks @avanderm)
* Adjust partitions to use tail_weight to improve JSON compatibility and
  support special cases of KL Divergence (thanks @anhollis)
* Enable custom_sql datasets for databases with multiple schemas, by
  adding a fallback for column reflection (#387, thanks @elsander)
* Remove `IF NOT EXISTS` check for custom sql temporary tables, for
  Redshift compatibility (#372, thanks @elsander)
* Allow users to pass args/kwargs for engine creation in
  SqlAlchemyDataContext (#369, thanks @elsander)
* Add support for custom schema in SqlAlchemyDataset (#370, thanks @elsander)
* Use getfullargspec to avoid deprecation warnings.
* Add expect_column_values_to_be_unique to SqlAlchemyDataset
* **Fix** map expectations for categorical columns (thanks @eugmandel)
* Improve internal testing suite (thanks @anhollis and @ccnobbli)
* Consistently use value_set instead of mixing value_set and values_set (thanks @njsmith8)

v.0.4.4
----------------
* Improve CLI help and set CLI return value to the number of unmet expectations
* Add error handling for empty columns to SqlAlchemyDataset, and associated tests
* **Fix** broken support for older pandas versions (#346)
* **Fix** pandas deepcopy issue (#342)

v.0.4.3
-------
* Improve type lists in expect_column_type_to_be[_in_list] (thanks @smontanaro and @ccnobbli)
* Update cli to use entry_points for conda compatibility, and add version option to cli
* Remove extraneous development dependency to airflow
* Address SQlAlchemy warnings in median computation
* Improve glossary in documentation
* Add 'statistics' section to validation report with overall validation results (thanks @sotte)
* Add support for parameterized expectations
* Improve support for custom expectations with better error messages (thanks @syk0saje)
* Implement expect_column_value_lenghts_to_[be_between|equal] for SQAlchemy (thanks @ccnobbli)
* **Fix** PandasDataset subclasses to inherit child class

v.0.4.2
-------
* **Fix** bugs in expect_column_values_to_[not]_be_null: computing unexpected value percentages and handling all-null (thanks @ccnobbli)
* Support mysql use of Decimal type (thanks @bouke-nederstigt)
* Add new expectation expect_column_values_to_not_match_regex_list.

  * Change behavior of expect_column_values_to_match_regex_list to use python re.findall in PandasDataset, relaxing \
    matching of individuals expressions to allow matches anywhere in the string.

* **Fix** documentation errors and other small errors (thanks @roblim, @ccnobbli)

v.0.4.1
-------
* Correct inclusion of new data_context module in source distribution

v.0.4.0
-------
* Initial implementation of data context API and SqlAlchemyDataset including implementations of the following \
  expectations:

  * expect_column_to_exist
  * expect_table_row_count_to_be
  * expect_table_row_count_to_be_between
  * expect_column_values_to_not_be_null
  * expect_column_values_to_be_null
  * expect_column_values_to_be_in_set
  * expect_column_values_to_be_between
  * expect_column_mean_to_be
  * expect_column_min_to_be
  * expect_column_max_to_be
  * expect_column_sum_to_be
  * expect_column_unique_value_count_to_be_between
  * expect_column_proportion_of_unique_values_to_be_between

* Major refactor of output_format to new result_format parameter. See docs for full details:

  * exception_list and related uses of the term exception have been renamed to unexpected
  * Output formats are explicitly hierarchical now, with BOOLEAN_ONLY < BASIC < SUMMARY < COMPLETE. \
    All *column_aggregate_expectation* expectations now return element count and related information included at the \
    BASIC level or higher.

* New expectation available for parameterized distributions--\
  expect_column_parameterized_distribution_ks_test_p_value_to_be_greater_than (what a name! :) -- (thanks @ccnobbli)
* ge.from_pandas() utility (thanks @schrockn)
* Pandas operations on a PandasDataset now return another PandasDataset (thanks @dlwhite5)
* expect_column_to_exist now takes a column_index parameter to specify column order (thanks @louispotok)
* Top-level validate option (ge.validate())
* ge.read_json() helper (thanks @rjurney)
* Behind-the-scenes improvements to testing framework to ensure parity across data contexts.
* Documentation improvements, bug-fixes, and internal api improvements

v.0.3.2
-------
* Include requirements file in source dist to support conda

v.0.3.1
--------
* **Fix** infinite recursion error when building custom expectations
* Catch dateutil parsing overflow errors

v.0.2
-----
* Distributional expectations and associated helpers are improved and renamed to be more clear regarding the tests they apply
* Expectation decorators have been refactored significantly to streamline implementing expectations and support custom expectations
* API and examples for custom expectations are available
* New output formats are available for all expectations
* Significant improvements to test suite and compatibility<|MERGE_RESOLUTION|>--- conflicted
+++ resolved
@@ -2,11 +2,8 @@
 
 v.0.7.7
 -----------------
-<<<<<<< HEAD
 * Fix databricks generator (thanks @sspitz3!)
-=======
 * Add support for reader_method = "delta" to SparkDFDatasource
->>>>>>> db2bcd4b
 * Standardize the way that plugin module loading works. DataContext will begin to use the new-style class and plugin
 identification moving forward; yml configs should specify class_name and module_name (with module_name optional for
 GE types). For now, it is possible to use the "type" parameter in configuration (as before).
