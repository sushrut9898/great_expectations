.. _changelog:


<<<<<<< HEAD
v0.8.0__develop
=======
v0.7.11__develop
>>>>>>> 3bf802ef
-----------------
* MAJOR CHANGE: Datasources should now be configured using the module_name and class_name syntax to support easier
 plugin use. "type" parameter is still supported but expect it to be removed in a future release.
* MAJOR CHANGE: Generators should now be configured using the new module_name and class_name syntax to support easier
 plugin use. "type" parameter is still supported but expect it to be removed in a future release.
* GlobReaderGenerator now supports additional configuration options for identifying partitions via regex. The old
 method is still supported but is deprecated. See :ref:`GlobReaderGenerator` for details.
* INTERNAL: rename LooselyTypedDotDict to AllowedKeysDotDict and add RequiredKeysDotDict as parent

v0.7.10
-----------------
* Fix an issue in generated documentation where the Home button failed to return to the index
* Add S3 Generator to module docs and improve module docs formatting
* Add support for views to QueryGenerator
* Add success/failure icons to index page
* Return to uniform histogram creation during profiling to avoid large partitions for internal performance reasons


v0.7.9
-----------------
* Add an S3 generator, which will introspect a configured bucket and generate batch_kwargs from identified objects
* Add support to PandasDatasource and SparkDFDatasource for reading directly from S3
* Enhance the Site Index page in documentation so that validation results are sorted and display the newest items first
  when using the default run-id scheme
* Add a new utility method, `build_continuous_partition_object` which will build partition objects using the dataset
  API and so supports any GE backend.
* Fix an issue where columns with spaces in their names caused failures in some SqlAlchemyDataset and SparkDFDataset
  expectations
* Fix an issue where generated queries including null checks failed on MSSQL (#695)
* Fix an issue where evaluation parameters passed in as a set instead of a list could cause JSON serialization problems
  for the result object (#699)


v0.7.8
-----------------
* BREAKING: slack webhook URL now must be in the profiles.yml file (treat as a secret)
* Profiler improvements:
  - Display candidate profiling data assets in alphabetical order
  - Add columns to the expectation_suite meta during profiling to support human-readable description information
* Improve handling of optional dependencies during CLI init
* Improve documentation for create_expectations notebook
* Fix several anachronistic documentation and docstring phrases (#659, #660, #668, #681; #thanks @StevenMMortimer)
* Fix data docs rendering issues:
  - documentation rendering failure from unrecognized profiled column type (#679; thanks @dinedal))
  - PY2 failure on encountering unicode (#676)


v.0.7.7
-----------------
* Standardize the way that plugin module loading works. DataContext will begin to use the new-style class and plugin
  identification moving forward; yml configs should specify class_name and module_name (with module_name optional for
  GE types). For now, it is possible to use the "type" parameter in configuration (as before).
* Add support for custom data_asset_type to all datasources
* Add support for strict_min and strict_max to inequality-based expectations to allow strict inequality checks
  (thanks @RoyalTS!)
* Add support for reader_method = "delta" to SparkDFDatasource
* Fix databricks generator (thanks @sspitz3!)
* Improve performance of DataContext loading by moving optional import
* Fix several memory and performance issues in SparkDFDataset.
  - Use only distinct value count instead of bringing values to driver
  - Migrate away from UDF for set membership, nullity, and regex expectations
* Fix several UI issues in the data_documentation
  - Move prescriptive dataset expectations to Overview section
  - Fix broken link on Home breadcrumb
  - Scroll follows navigation properly
  - Improved flow for long items in value_set
  - Improved testing for ValidationRenderer
  - Clarify dependencies introduced in documentation sites
  - Improve testing and documentation for site_builder, including run_id filter
  - Fix missing header in Index page and cut-off tooltip
  - Add run_id to path for validation files


v.0.7.6
-----------------
* New Validation Renderer! Supports turning validation results into HTML and displays differences between the expected
  and the observed attributes of a dataset.
* Data Documentation sites are now fully configurable; a data context can be configured to generate multiple
  sites built with different GE objects to support a variety of data documentation use cases. See data documentation
  guide for more detail.
* CLI now has a new top-level command, `build-documentation` that can support rendering documentation for specified
  sites and even named data assets in a specific site.
* Introduced DotDict and LooselyTypedDotDict classes that allow to enforce typing of dictionaries.
* Bug fixes: improved internal logic of rendering data documentation, slack notification, and CLI profile command when
  datasource argument was not provided.

v.0.7.5
-----------------
* Fix missing requirement for pypandoc brought in from markdown support for notes rendering.

v.0.7.4
-----------------
* Fix numerous rendering bugs and formatting issues for rendering documentation.
* Add support for pandas extension dtypes in pandas backend of expect_column_values_to_be_of_type and
  expect_column_values_to_be_in_type_list and fix bug affecting some dtype-based checks.
* Add datetime and boolean column-type detection in BasicDatasetProfiler.
* Improve BasicDatasetProfiler performance by disabling interactive evaluation when output of expectation is not
  immediately used for determining next expectations in profile.
* Add support for rendering expectation_suite and expectation_level notes from meta in docs.
* Fix minor formatting issue in readthedocs documentation.

v.0.7.3
-----------------
* BREAKING: Harmonize expect_column_values_to_be_of_type and expect_column_values_to_be_in_type_list semantics in
  Pandas with other backends, including support for None type and type_list parameters to support profiling.
  *These type expectations now rely exclusively on native python or numpy type names.*
* Add configurable support for Custom DataAsset modules to DataContext
* Improve support for setting and inheriting custom data_asset_type names
* Add tooltips with expectations backing data elements to rendered documentation
* Allow better selective disabling of tests (thanks @RoyalITS)
* Fix documentation build errors causing missing code blocks on readthedocs
* Update the parameter naming system in DataContext to reflect data_asset_name *and* expectation_suite_name
* Change scary warning about discarding expectations to be clearer, less scary, and only in log
* Improve profiler support for boolean types, value_counts, and type detection
* Allow user to specify data_assets to profile via CLI
* Support CLI rendering of expectation_suite and EVR-based documentation

v.0.7.2
-----------------
* Improved error detection and handling in CLI "add datasource" feature
* Fixes in rendering of profiling results (descriptive renderer of validation results)
* Query Generator of SQLAlchemy datasource adds tables in non-default schemas to the data asset namespace
* Added convenience methods to display HTML renderers of sections in Jupyter notebooks
* Implemented prescriptive rendering of expectations for most expectation types

v.0.7.1
------------

* Added documentation/tutorials/videos for onboarding and new profiling and documentation features
* Added prescriptive documentation built from expectation suites
* Improved index, layout, and navigation of data context HTML documentation site
* Bug fix: non-Python files were not included in the package
* Improved the rendering logic to gracefully deal with failed expectations
* Improved the basic dataset profiler to be more resilient
* Implement expect_column_values_to_be_of_type, expect_column_values_to_be_in_type_list for SparkDFDataset
* Updated CLI with a new documentation command and improved profile and render commands
* Expectation suites and validation results within a data context are saved in a more readable form (with indentation)
* Improved compatibility between SparkDatasource and InMemoryGenerator
* Optimization for Pandas column type checking
* Optimization for Spark duplicate value expectation (thanks @orenovadia!)
* Default run_id format no longer includes ":" and specifies UTC time
* Other internal improvements and bug fixes


v.0.7.0
------------

Version 0.7 of Great Expectations is HUGE. It introduces several major new features
and a large number of improvements, including breaking API changes.

The core vocabulary of expectations remains consistent. Upgrading to 
the new version of GE will primarily require changes to code that
uses data contexts; existing expectation suites will require only changes
to top-level names.

 * Major update of Data Contexts. Data Contexts now offer significantly \
   more support for building and maintaining expectation suites and \
   interacting with existing pipeline systems, including providing a namespace for objects.\
   They can handle integrating, registering, and storing validation results, and
   provide a namespace for data assets, making **batches** first-class citizens in GE.
   Read more: :ref:`data_context` or :py:mod:`great_expectations.data_context`

 * Major refactor of autoinspect. Autoinspect is now built around a module
   called "profile" which provides a class-based structure for building
   expectation suites. There is no longer a default  "autoinspect_func" --
   calling autoinspect requires explicitly passing the desired profiler. See :ref:`profiling`

 * New "Compile to Docs" feature produces beautiful documentation from expectations and expectation
   validation reports, helping keep teams on the same page.

 * Name clarifications: we've stopped using the overloaded terms "expectations
   config" and "config" and instead use "expectation suite" to refer to a
   collection (or suite!) of expectations that can be used for validating a
   data asset.

   - Expectation Suites include several top level keys that are useful \
     for organizing content in a data context: data_asset_name, \
     expectation_suite_name, and data_asset_type. When a data_asset is \
     validated, those keys will be placed in the `meta` key of the \
     validation result.

 * Major enhancement to the CLI tool including `init`, `render` and more flexibility with `validate`

 * Added helper notebooks to make it easy to get started. Each notebook acts as a combination of \
   tutorial and code scaffolding, to help you quickly learn best practices by applying them to \
   your own data.

 * Relaxed constraints on expectation parameter values, making it possible to declare many column
   aggregate expectations in a way that is always "vacuously" true, such as
   ``expect_column_values_to_be_between`` ``None`` and ``None``. This makes it possible to progressively
   tighten expectations while using them as the basis for profiling results and documentation.

  * Enabled caching on dataset objects by default.

 * Bugfixes and improvements:

   * New expectations:

     * expect_column_quantile_values_to_be_between
     * expect_column_distinct_values_to_be_in_set

   * Added support for ``head`` method on all current backends, returning a PandasDataset
   * More implemented expectations for SparkDF Dataset with optimizations

     * expect_column_values_to_be_between
     * expect_column_median_to_be_between
     * expect_column_value_lengths_to_be_between

   * Optimized histogram fetching for SqlalchemyDataset and SparkDFDataset
   * Added cross-platform internal partition method, paving path for improved profiling
   * Fixed bug with outputstrftime not being honored in PandasDataset
   * Fixed series naming for column value counts
   * Standardized naming for expect_column_values_to_be_of_type
   * Standardized and made explicit use of sample normalization in stdev calculation
   * Added from_dataset helper
   * Internal testing improvements
   * Documentation reorganization and improvements
   * Introduce custom exceptions for more detailed error logs

v.0.6.1
------------
* Re-add testing (and support) for py2
* NOTE: Support for SqlAlchemyDataset and SparkDFDataset is enabled via optional install \
  (e.g. ``pip install great_expectations[sqlalchemy]`` or ``pip install great_expectations[spark]``)

v.0.6.0
------------
* Add support for SparkDFDataset and caching (HUGE work from @cselig)
* Migrate distributional expectations to new testing framework
* Add support for two new expectations: expect_column_distinct_values_to_contain_set 
  and expect_column_distinct_values_to_equal_set (thanks @RoyalTS)
* FUTURE BREAKING CHANGE: The new cache mechanism for Datasets, \
  when enabled, causes GE to assume that dataset does not change between evaluation of individual expectations. \
  We anticipate this will become the future default behavior.
* BREAKING CHANGE: Drop official support pandas < 0.22

v.0.5.1
---------------
* **Fix** issue where no result_format available for expect_column_values_to_be_null caused error
* Use vectorized computation in pandas (#443, #445; thanks @RoyalTS)


v.0.5.0
----------------
* Restructured class hierarchy to have a more generic DataAsset parent that maintains expectation logic separate \
  from the tabular organization of Dataset expectations
* Added new FileDataAsset and associated expectations (#416 thanks @anhollis)
* Added support for date/datetime type columns in some SQLAlchemy expectations (#413)
* Added support for a multicolumn expectation, expect multicolumn values to be unique (#408)
* **Optimization**: You can now disable `partial_unexpected_counts` by setting the `partial_unexpected_count` value to \
  0 in the result_format argument, and we do not compute it when it would not be returned. (#431, thanks @eugmandel)
* **Fix**: Correct error in unexpected_percent computations for sqlalchemy when unexpected values exceed limit (#424)
* **Fix**: Pass meta object to expectation result (#415, thanks @jseeman)
* Add support for multicolumn expectations, with `expect_multicolumn_values_to_be_unique` as an example (#406)
* Add dataset class to from_pandas to simplify using custom datasets (#404, thanks @jtilly)
* Add schema support for sqlalchemy data context (#410, thanks @rahulj51)
* Minor documentation, warning, and testing improvements (thanks @zdog).


v.0.4.5
----------------
* Add a new autoinspect API and remove default expectations.
* Improve details for expect_table_columns_to_match_ordered_list (#379, thanks @rlshuhart)
* Linting fixes (thanks @elsander)
* Add support for dataset_class in from_pandas (thanks @jtilly)
* Improve redshift compatibility by correcting faulty isnull operator (thanks @avanderm)
* Adjust partitions to use tail_weight to improve JSON compatibility and
  support special cases of KL Divergence (thanks @anhollis)
* Enable custom_sql datasets for databases with multiple schemas, by
  adding a fallback for column reflection (#387, thanks @elsander)
* Remove `IF NOT EXISTS` check for custom sql temporary tables, for
  Redshift compatibility (#372, thanks @elsander)
* Allow users to pass args/kwargs for engine creation in
  SqlAlchemyDataContext (#369, thanks @elsander)
* Add support for custom schema in SqlAlchemyDataset (#370, thanks @elsander)
* Use getfullargspec to avoid deprecation warnings.
* Add expect_column_values_to_be_unique to SqlAlchemyDataset
* **Fix** map expectations for categorical columns (thanks @eugmandel)
* Improve internal testing suite (thanks @anhollis and @ccnobbli)
* Consistently use value_set instead of mixing value_set and values_set (thanks @njsmith8)

v.0.4.4
----------------
* Improve CLI help and set CLI return value to the number of unmet expectations
* Add error handling for empty columns to SqlAlchemyDataset, and associated tests
* **Fix** broken support for older pandas versions (#346)
* **Fix** pandas deepcopy issue (#342)

v.0.4.3
-------
* Improve type lists in expect_column_type_to_be[_in_list] (thanks @smontanaro and @ccnobbli)
* Update cli to use entry_points for conda compatibility, and add version option to cli
* Remove extraneous development dependency to airflow
* Address SQlAlchemy warnings in median computation
* Improve glossary in documentation
* Add 'statistics' section to validation report with overall validation results (thanks @sotte)
* Add support for parameterized expectations
* Improve support for custom expectations with better error messages (thanks @syk0saje)
* Implement expect_column_value_lenghts_to_[be_between|equal] for SQAlchemy (thanks @ccnobbli)
* **Fix** PandasDataset subclasses to inherit child class

v.0.4.2
-------
* **Fix** bugs in expect_column_values_to_[not]_be_null: computing unexpected value percentages and handling all-null (thanks @ccnobbli)
* Support mysql use of Decimal type (thanks @bouke-nederstigt)
* Add new expectation expect_column_values_to_not_match_regex_list.

  * Change behavior of expect_column_values_to_match_regex_list to use python re.findall in PandasDataset, relaxing \
    matching of individuals expressions to allow matches anywhere in the string.

* **Fix** documentation errors and other small errors (thanks @roblim, @ccnobbli)

v.0.4.1
-------
* Correct inclusion of new data_context module in source distribution

v.0.4.0
-------
* Initial implementation of data context API and SqlAlchemyDataset including implementations of the following \
  expectations:

  * expect_column_to_exist
  * expect_table_row_count_to_be
  * expect_table_row_count_to_be_between
  * expect_column_values_to_not_be_null
  * expect_column_values_to_be_null
  * expect_column_values_to_be_in_set
  * expect_column_values_to_be_between
  * expect_column_mean_to_be
  * expect_column_min_to_be
  * expect_column_max_to_be
  * expect_column_sum_to_be
  * expect_column_unique_value_count_to_be_between
  * expect_column_proportion_of_unique_values_to_be_between

* Major refactor of output_format to new result_format parameter. See docs for full details:

  * exception_list and related uses of the term exception have been renamed to unexpected
  * Output formats are explicitly hierarchical now, with BOOLEAN_ONLY < BASIC < SUMMARY < COMPLETE. \
    All *column_aggregate_expectation* expectations now return element count and related information included at the \
    BASIC level or higher.

* New expectation available for parameterized distributions--\
  expect_column_parameterized_distribution_ks_test_p_value_to_be_greater_than (what a name! :) -- (thanks @ccnobbli)
* ge.from_pandas() utility (thanks @schrockn)
* Pandas operations on a PandasDataset now return another PandasDataset (thanks @dlwhite5)
* expect_column_to_exist now takes a column_index parameter to specify column order (thanks @louispotok)
* Top-level validate option (ge.validate())
* ge.read_json() helper (thanks @rjurney)
* Behind-the-scenes improvements to testing framework to ensure parity across data contexts.
* Documentation improvements, bug-fixes, and internal api improvements

v.0.3.2
-------
* Include requirements file in source dist to support conda

v.0.3.1
--------
* **Fix** infinite recursion error when building custom expectations
* Catch dateutil parsing overflow errors

v.0.2
-----
* Distributional expectations and associated helpers are improved and renamed to be more clear regarding the tests they apply
* Expectation decorators have been refactored significantly to streamline implementing expectations and support custom expectations
* API and examples for custom expectations are available
* New output formats are available for all expectations
* Significant improvements to test suite and compatibility<|MERGE_RESOLUTION|>--- conflicted
+++ resolved
@@ -1,11 +1,7 @@
 .. _changelog:
 
 
-<<<<<<< HEAD
 v0.8.0__develop
-=======
-v0.7.11__develop
->>>>>>> 3bf802ef
 -----------------
 * MAJOR CHANGE: Datasources should now be configured using the module_name and class_name syntax to support easier
  plugin use. "type" parameter is still supported but expect it to be removed in a future release.
