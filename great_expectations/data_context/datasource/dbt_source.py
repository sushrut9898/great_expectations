import os
import yaml
import datetime

from .datasource import Datasource
from .batch_generator import BatchGenerator
from ...dataset.sqlalchemy_dataset import SqlAlchemyDataset

import sqlalchemy
from sqlalchemy import create_engine, MetaData

class DBTModelGenerator(BatchGenerator):
    """This is a helper class that makes using great expectations with dbt easy!"""

    def __init__(self, name, type_, datasource):
        super(DBTModelGenerator, self).__init__(name, type_, datasource)
        self.dbt_target_path = datasource.dbt_target_path

    def _get_iterator(self, data_asset_name):
        """
        Read compiled SQL of a dbt model.

        :param model_name: model name. For model file blah/boo/mymodel.sql, pass the value "blah/boo/mymodel"

        :return: compiled SQL ready to be executed
        """
        try:
            with open(os.path.join(self.dbt_target_path, data_asset_name) + ".sql", "r") as data:
                return iter([{
                    "query": data.read(),
                    "timestamp": datetime.datetime.now().timestamp()
                }])
        except FileNotFoundError:
            raise FileNotFoundError(
                "dbt model %s was not found in the compiled directory. Please run `dbt compile` or `dbt run` and try again. Or, check the directory." % data_asset_name
            )

    def list_data_asset_names(self):
        return [path for path in os.walk(self.dbt_target_path) if path.endswith(".sql")]


class DBTDatasource(Datasource):
    """
    A DBTDataSource create a SQLAlchemy connection to the database used by a dbt project
    and allows to create, manage and validate expectations on the models that exist in that dbt project.
    """

    def __init__(self, 
            name, 
            type_, 
            data_context, 
            profile,         
<<<<<<< HEAD
=======
            base_directory="./",
>>>>>>> 2329690c
            project_filepath="dbt_project.yml",
            profiles_filepath="~/.dbt/profiles.yml",
            generators=None,
            **kwargs
        ):
        if generators is None:
            generators = {
                "default": {"type": "dbt_models"}
            }
        super(DBTDatasource, self).__init__(name, type_, data_context, generators)
        self._datasource_config.update({
            "profile": profile,
            "project_filepath": project_filepath,
            "profiles_filepath": profiles_filepath
        })

        self.meta = MetaData()
        with open(os.path.join(self._data_context.get_context_root_directory(), self._datasource_config["project_filepath"]), "r") as f:
            self._dbt_project = yaml.safe_load(f) or {}
            
        self.dbt_target_path = os.path.join(
            self._data_context.get_context_root_directory(),
            self._dbt_project["target-path"],
            "compiled",
            self._dbt_project["name"],
        )

        self._options = self._get_sqlalchemy_connection_options()
        self._connect(self._get_sqlalchemy_connection_options())
        self._build_generators()

    def _connect(self, options, *args, **kwargs):
        self.engine = create_engine(options, *args, **kwargs)

    def _get_sqlalchemy_connection_options(self):
        with open(os.path.expanduser(self._datasource_config["profiles_filepath"]), "r") as data:
            profiles_config = yaml.safe_load(data) or {}

        target = profiles_config[self._datasource_config["profile"]]["target"]
        db_config = profiles_config[self._datasource_config["profile"]]["outputs"][target]
        options = \
            sqlalchemy.engine.url.URL(
                db_config["type"],
                username=db_config["user"],
                password=db_config["pass"],
                host=db_config["host"],
                port=db_config["port"],
                database=db_config["dbname"],
            )
        return options

    def _get_generator_class(self, type_):
        if type_ == "dbt_models":
            return DBTModelGenerator
        else:
            raise ValueError("Unrecognized DataAssetGenerator type %s" % type_)

    def _get_data_asset(self, data_asset_name, batch_kwargs, expectations_config):
        """
        Get a data asset object that will allow to create, manage and validate expectations on a dbt model.

        Args:
            data_asset_name (string): \
                Name of an existing dbt model.
                If your model sql file is models/myfolder1/my_model1.sql, pass "myfolder1/my_model1".

        Notes:
            This method will read the compiled SQL for this model from dbt's "compiled" folder - make sure that
            it is up to date after modifying the model's SQL source - recompile or rerun your dbt pipeline
        """
        custom_sql = batch_kwargs["query"]
        return SqlAlchemyDataset(table_name=data_asset_name, 
            engine=self.engine, 
            data_context=self._data_context, 
            data_asset_name=data_asset_name,
            expectations_config=expectations_config, 
            custom_sql=custom_sql, 
            batch_kwargs=batch_kwargs)<|MERGE_RESOLUTION|>--- conflicted
+++ resolved
@@ -50,10 +50,6 @@
             type_, 
             data_context, 
             profile,         
-<<<<<<< HEAD
-=======
-            base_directory="./",
->>>>>>> 2329690c
             project_filepath="dbt_project.yml",
             profiles_filepath="~/.dbt/profiles.yml",
             generators=None,
