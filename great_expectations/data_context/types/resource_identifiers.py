--- conflicted
+++ resolved
@@ -49,13 +49,9 @@
 
 
 class BatchIdentifier(DataContextKey):
-<<<<<<< HEAD
     """A BatchIdentifier tracks """
 
     def __init__(self, batch_identifier: Union[BatchKwargs, dict, str], data_asset_name: str = None):
-=======
-    def __init__(self, batch_identifier):
->>>>>>> de52bab9
         super(BatchIdentifier, self).__init__()
         # if isinstance(batch_identifier, (BatchKwargs, dict)):
         #     self._batch_identifier = batch_identifier.batch_fingerprint
