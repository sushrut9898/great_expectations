# -*- coding: utf-8 -*-

import os
import json
import logging
from ruamel.yaml import YAML
import sys
import copy
import errno
from glob import glob
from six import string_types
import datetime
import shutil

from .util import NormalizedDataAssetName, get_slack_callback, safe_mmkdir

from great_expectations.exceptions import DataContextError, ConfigNotFoundError, ProfilerError

try:
    from urllib.parse import urlparse
except ImportError:
    from urlparse import urlparse

from great_expectations.data_asset.util import get_empty_expectation_suite
from great_expectations.dataset import Dataset, PandasDataset
from great_expectations.datasource import (
    PandasDatasource,
    SqlAlchemyDatasource,
    SparkDFDatasource,
    DBTDatasource
)
from great_expectations.profile.basic_dataset_profiler import BasicDatasetProfiler
from great_expectations.render.renderer import DescriptivePageRenderer, PrescriptivePageRenderer
from great_expectations.render.view import DefaultJinjaPageView


from .expectation_explorer import ExpectationExplorer

logger = logging.getLogger(__name__)
yaml = YAML()
yaml.indent(mapping=2, sequence=4, offset=2)
yaml.default_flow_style = False

ALLOWED_DELIMITERS = ['.', '/']


class DataContext(object):
    """A DataContext manages resources including datasources, generators, and expectation suites.

    Use the `create` classmethod to create a new empty config, or instantiate the DataContext
    by passing the path to an existing data context root directory. See :py:mod:`great_expectations.data_context`
    for more information.
    """

    @classmethod
    def create(cls, project_root_dir=None):
        """Build a new great_expectations directory and DataContext object in the provided project_root_dir.

        `create` will not create a new "great_expectations" directory in the provided folder, provided one does not
        already exist. Then, it will initialize a new DataContext in that folder and write the resulting config.

        Args:
            project_root_dir: path to the root directory in which to create a new great_expectations directory

        Returns:
            DataContext
        """
        if not os.path.isdir(project_root_dir):
            raise DataContextError("project_root_dir must be a directory in which to initialize a new DataContext")
        else:
            try:
                os.mkdir(os.path.join(project_root_dir, "great_expectations"))
            except (FileExistsError, OSError):
                raise DataContextError(
                    "Cannot create a DataContext object when a great_expectations directory "
                    "already exists at the provided root directory.")

            with open(os.path.join(project_root_dir, "great_expectations/great_expectations.yml"), "w") as template:
                template.write(PROJECT_TEMPLATE)

        return cls(os.path.join(project_root_dir, "great_expectations"))
            
    def __init__(self, context_root_dir=None, expectation_explorer=False, data_asset_name_delimiter='/'):
        """DataContext constructor

        Args:
            context_root_dir: location to look for the ``great_expectations.yml`` file. If None, searches for the file \
            based on conventions for project subdirectories.
            expectation_explorer: If True, load the expectation explorer manager, which will modify GE return objects \
            to include ipython notebook widgets.
            data_asset_name_delimiter: the delimiter character to use when parsing data_asset_name parameters. \
            Defaults to '/'

        Returns:
            None
        """
        self._expectation_explorer = expectation_explorer
        self._datasources = {}
        if expectation_explorer:
            self._expectation_explorer_manager = ExpectationExplorer()

        # determine the "context root directory" - this is the parent of "great_expectations" dir
        if context_root_dir is None:
            if os.path.isdir("../notebooks") and os.path.isfile("../great_expectations.yml"):
                context_root_dir = "../"
            elif os.path.isdir("./great_expectations") and \
                    os.path.isfile("./great_expectations/great_expectations.yml"):
                context_root_dir = "./great_expectations"
            elif os.path.isdir("./") and os.path.isfile("./great_expectations.yml"):
                context_root_dir = "./"
            else:
                raise(
                    "Unable to locate context root directory. Please provide a directory name."
                )

        self._context_root_directory = os.path.abspath(context_root_dir)

        # TODO: these paths should be configurable
        self.expectations_directory = os.path.join(self.root_directory, "expectations")
        self.fixtures_validations_directory = os.path.join(self.root_directory, "fixtures/validations")
        self.data_doc_directory = os.path.join(self.root_directory, "data_documentation")
        self.plugin_store_directory = os.path.join(self.root_directory, "plugins/store")
        sys.path.append(self.plugin_store_directory)
        
        self._project_config = self._load_project_config()

        if "datasources" not in self._project_config:
            self._project_config["datasources"] = {}
        for datasource in self._project_config["datasources"].keys():
            self.get_datasource(datasource)

        self._load_evaluation_parameter_store()
        self._compiled = False
        if data_asset_name_delimiter not in ALLOWED_DELIMITERS:
            raise DataContextError("Invalid delimiter: delimiter must be '.' or '/'")
        self._data_asset_name_delimiter = data_asset_name_delimiter

    @property
    def root_directory(self):
        """The root directory for configuration objects in the data context; the location in which
        ``great_expectations.yml`` is located."""
        return self._context_root_directory

    def _load_project_config(self):
        """Loads the project configuration file."""
        try:
            with open(os.path.join(self.root_directory, "great_expectations.yml"), "r") as data:
                return yaml.load(data)
        except IOError:
            raise ConfigNotFoundError(self.root_directory)

    @property
    def data_asset_name_delimiter(self):
        """Configurable delimiter character used to parse data asset name strings into \
        ``NormalizedDataAssetName`` objects."""
        return self._data_asset_name_delimiter
    
    @data_asset_name_delimiter.setter
    def data_asset_name_delimiter(self, new_delimiter):
        """data_asset_name_delimiter property setter method"""
        if new_delimiter not in ALLOWED_DELIMITERS:
            raise DataContextError("Invalid delimiter: delimiter must be '.' or '/'")
        else:
            self._data_asset_name_delimiter = new_delimiter

    def get_validation_location(self, data_asset_name, expectation_suite_name, run_id):
        """Get the local path where a validation result is stored, given full asset name and run id

        Args:
            data_asset_name: name of data asset for which to get validation location
            expectation_suite_name: name of expectation suite for which to get validation location
            run_id: run_id of validation to get. If no run_id is specified, fetch the latest run_id according to \
            alphanumeric sort (by default, the latest run_id if using ISO 8601 formatted timestamps for run_id

        Returns:
            path (str): path to the validation location for the specified data_asset, expectation_suite and run_id
        """
        result = {}

        if "result_store" not in self._project_config:
            logger.warning("Unable to get validation results: no result store configured.")
            return {}

        data_asset_name = self._normalize_data_asset_name(data_asset_name)
        result_store = self._project_config["result_store"]
        if "filesystem" in result_store and isinstance(result_store["filesystem"], dict):
            if "base_directory" not in result_store["filesystem"]:
                raise DataContextError(
                    "Invalid result_store configuration: 'base_directory' is required for a filesystem store.")

            base_directory = result_store["filesystem"]["base_directory"]
            if not os.path.isabs(base_directory):
                base_directory = os.path.join(self.root_directory, base_directory)

            if run_id is None:  # Get most recent run_id
                runs = [name for name in os.listdir(base_directory) if
                        os.path.isdir(os.path.join(base_directory, name))]
                run_id = sorted(runs)[-1]

            validation_path = os.path.join(
                base_directory,
                run_id,
                self._get_normalized_data_asset_name_filepath(
                    data_asset_name, 
                    expectation_suite_name,
                    base_path=""
                )
            )

            result['filepath'] = validation_path

        elif "s3" in result_store and isinstance(result_store["s3"], dict):
            # FIXME: this code is untested
            if "bucket" not in result_store["s3"] or "key_prefix" not in result_store["s3"]:
                raise DataContextError(
                    "Invalid result_store configuration: 'bucket' and 'key_prefix' are required for an s3 store.")

            try:
                import boto3
                s3 = boto3.client('s3')
            except ImportError:
                raise ImportError("boto3 is required for retrieving a dataset from s3")

            bucket = result_store["s3"]["bucket"]
            key_prefix = result_store["s3"]["key_prefix"]

            if run_id is None:  # Get most recent run_id
                all_objects = s3.list_objects(Bucket=bucket)
                # Remove the key_prefix and first slash from the name
                validations = [
                    name[len(key_prefix) + 1:] 
                    for name in all_objects 
                    if name.startswith(key_prefix) and len(name) > len(key_prefix) + 1
                ]
                # run id is the first section after the word "validations"
                runs = [validation.split('/')[1] for validation in validations]
                run_id = sorted(runs)[-1]

            key = os.path.join(
                key_prefix,
                "validations",
                run_id,
                self._get_normalized_data_asset_name_filepath(
                    data_asset_name,
                    expectation_suite_name,
                    base_path=""
                )
            )

            result['bucket'] = bucket
            result['key'] = key

        else:
            raise DataContextError("Invalid result_store configuration: only 'filesystem' and 's3' are supported.")

        return result

    def get_validation_doc_filepath(self, data_asset_name, expectation_suite_name):
        """Get the local path where a the rendered html doc for a validation result is stored, given full asset name.

        Args:
            data_asset_name: name of data asset for which to get documentation filepath
            expectation_suite_name: name of expectation suite for which to get validation location

        Returns:
            path (str): Path to the location

        """
        # TODO: this path should be configurable or parameterized to support descriptive and prescriptive docs
        validation_filepath = self._get_normalized_data_asset_name_filepath(
            data_asset_name,
            expectation_suite_name,
            base_path=self.data_doc_directory,
            file_extension=".html"
        )

        return validation_filepath

    def move_validation_to_fixtures(self, data_asset_name, expectation_suite_name, run_id):
        """
        Move validation results from uncommitted to fixtures/validations to make available for the data doc renderer

        Args:
            data_asset_name: name of data asset for which to get documentation filepath
            expectation_suite_name: name of expectation suite for which to get validation location
            run_id: run_id of validation to get. If no run_id is specified, fetch the latest run_id according to \
            alphanumeric sort (by default, the latest run_id if using ISO 8601 formatted timestamps for run_id


        Returns:
            None
        """
        source_filepath = self.get_validation_location(data_asset_name, expectation_suite_name, run_id)['filepath']

        destination_filepath = self._get_normalized_data_asset_name_filepath(
            data_asset_name,
            expectation_suite_name,
            base_path=self.fixtures_validations_directory,
            file_extension=".json"
        )

        safe_mmkdir(os.path.dirname(destination_filepath))
        shutil.move(source_filepath, destination_filepath)

    #####
    #
    # Internal helper methods
    #
    #####

    def _get_normalized_data_asset_name_filepath(self, data_asset_name,
                                                 expectation_suite_name,
                                                 base_path=None,
                                                 file_extension=".json"):
        """Get the path where the project-normalized data_asset_name expectations are stored. This method is used
        internally for constructing all absolute and relative paths for asset_name-based paths.

        Args:
            data_asset_name: name of data asset for which to construct the path
            expectation_suite_name: name of expectation suite for which to construct the path
            base_path: base path from which to construct the path. If None, uses the DataContext root directory
            file_extension: the file extension to append to the path

        Returns:
            path (str): path for the requsted object.
        """
        if base_path is None:
            base_path = os.path.join(self.root_directory, "expectations")

        # We need to ensure data_asset_name is a valid filepath no matter its current state
        if isinstance(data_asset_name, NormalizedDataAssetName):
            name_parts = [name_part.replace("/", "__") for name_part in data_asset_name]
            relative_path = "/".join(name_parts)
        elif isinstance(data_asset_name, string_types):
            # if our delimiter is not '/', we need to first replace any slashes that exist in the name
            # to avoid extra layers of nesting (e.g. for dbt models)
            relative_path = data_asset_name
            if self.data_asset_name_delimiter != "/":
                relative_path.replace("/", "__")
                relative_path = relative_path.replace(self.data_asset_name_delimiter, "/")
        else:
            raise DataContextError("data_assset_name must be a NormalizedDataAssetName or string")

        expectation_suite_name += file_extension

        return os.path.join(
            base_path,
            relative_path,
            expectation_suite_name
        )

    def _save_project_config(self):
        """Save the current project to disk."""
        with open(os.path.join(self.root_directory, "great_expectations.yml"), "w") as data:
            yaml.dump(self._project_config, data)

    def _get_all_profile_credentials(self):
        """Get all profile credentials from the default location."""

        # TODO: support parameterized additional store locations
        try:
            with open(os.path.join(self.root_directory,
                                   "uncommitted/credentials/profiles.yml"), "r") as profiles_file:
                return yaml.load(profiles_file) or {}
        except IOError as e:
            if e.errno != errno.ENOENT:
                raise
            logger.debug("Generating empty profile store.")
            base_profile_store = yaml.load("{}")
            base_profile_store.yaml_set_start_comment(PROFILE_COMMENT)
            return base_profile_store

    def get_profile_credentials(self, profile_name):
        """Get named profile credentials.

        Args:
            profile_name (str): name of the profile for which to get credentials

        Returns:
            credentials (dict): dictionary of credentials
        """
        profiles = self._get_all_profile_credentials()
        if profile_name in profiles:
            return profiles[profile_name]
        else:
            return {}

    def add_profile_credentials(self, profile_name, **kwargs):
        """Add named profile credentials.

        Args:
            profile_name: name of the profile for which to add credentials
            **kwargs: credential key-value pairs

        Returns:
            None
        """
        profiles = self._get_all_profile_credentials()
        profiles[profile_name] = dict(**kwargs)
        profiles_filepath = os.path.join(self.root_directory, "uncommitted/credentials/profiles.yml")
        safe_mmkdir(os.path.dirname(profiles_filepath), exist_ok=True)
        if not os.path.isfile(profiles_filepath):
            logger.info("Creating new profiles store at {profiles_filepath}".format(
                profiles_filepath=profiles_filepath)
            )
        with open(profiles_filepath, "w") as profiles_file:
            yaml.dump(profiles, profiles_file)

    def get_datasource_config(self, datasource_name):
        """Get the configuration for a configured datasource

        Args:
            datasource_name: The datasource for which to get the config

        Returns:
            datasource_config (dict): dictionary containing datasource configuration
        """

        # TODO: Review logic, once described below but not implemented in datasource save, for splitting configuration
        # We allow a datasource to be defined in any combination of the following ways:
        
        # 1. It may be fully specified in the datasources section of the great_expectations.yml file
        # 2. It may be stored in a file by convention located in `datasources/<datasource_name>/config.yml`
        # 3. It may be listed in the great_expectations.yml file with a config_file key that provides a relative \
        # path to a different yml config file
        
        # Any key duplicated across configs will be updated by the last key read (in the order above)
        datasource_config = {}
        defined_config_path = None
        default_config_path = os.path.join(self.root_directory, "datasources", datasource_name, "config.yml")
        if datasource_name in self._project_config["datasources"]:
            base_datasource_config = copy.deepcopy(self._project_config["datasources"][datasource_name])
            if "config_file" in base_datasource_config:
                defined_config_path = os.path.join(self.root_directory, base_datasource_config.pop("config_file"))
            datasource_config.update(base_datasource_config)
        
        try:
            with open(default_config_path, "r") as config_file:
                default_path_datasource_config = yaml.load(config_file) or {}
            datasource_config.update(default_path_datasource_config)
        except IOError as e:
            if e.errno != errno.ENOENT:
                raise
            logger.debug("No config file found in default location for datasource %s" % datasource_name)
        
        if defined_config_path is not None:
            try:
                with open(defined_config_path, "r") as config_file:
                    defined_path_datasource_config = yaml.load(config_file) or {}
                datasource_config.update(defined_path_datasource_config)
            except IOError as e:
                if e.errno != errno.ENOENT:
                    raise
                logger.warning("No config file found in user-defined location for datasource %s" % datasource_name)
        
        return datasource_config

    def get_available_data_asset_names(self, datasource_names=None, generator_names=None):
        """Inspect datasource and generators to provide available data_asset objects.

        Args:
            datasource_names: list of datasources for which to provide available data_asset_name objects. If None, \
            return available data assets for all datasources.
            generator_names: list of generators for which to provide available data_asset_name objects.

        Returns:
            data_asset_names (dict): Dictionary describing available data assets
            ::

                {
                  datasource_name: {
                    generator_name: [ data_asset_1, data_asset_2, ... ]
                    ...
                  }
                  ...
                }

        """
        data_asset_names = {}
        if datasource_names is None:
            datasource_names = [datasource["name"] for datasource in self.list_datasources()]
        elif isinstance(datasource_names, string_types):
            datasource_names = [datasource_names]
        elif not isinstance(datasource_names, list):
            raise ValueError(
                "Datasource names must be a datasource name, list of datasource names or None (to list all datasources)"
            )
        
        if generator_names is not None:
            if isinstance(generator_names, string_types):
                generator_names = [generator_names]
            if len(generator_names) == len(datasource_names): # Iterate over both together
                for idx, datasource_name in enumerate(datasource_names):
                    datasource = self.get_datasource(datasource_name)
                    data_asset_names[datasource_name] = \
                        datasource.get_available_data_asset_names(generator_names[idx])

            elif len(generator_names) == 1:
                datasource = self.get_datasource(datasource_names[0])
                datasource_names[datasource_names[0]] = datasource.get_available_data_asset_names(generator_names)

            else:
                raise ValueError(
                    "If providing generators, you must either specify one generator for each datasource or only "
                    "one datasource."
                )
        else: # generator_names is None
            for datasource_name in datasource_names:
                datasource = self.get_datasource(datasource_name)
                data_asset_names[datasource_name] = datasource.get_available_data_asset_names(None)

        return data_asset_names

    def get_batch(self, data_asset_name, expectation_suite_name="default", batch_kwargs=None, **kwargs):
        """
        Get a batch of data from the specified data_asset_name. Attaches the named expectation_suite, and uses the \
        provided batch_kwargs.

        Args:
            data_asset_name: name of the data asset. The name will be normalized. \
            (See :py:meth:`_normalize_data_asset_name` )
            expectation_suite_name: name of the expectation suite to attach to the data_asset returned
            batch_kwargs: key-value pairs describing the batch of data the datasource should fetch. \
            (See :class:`BatchGenerator` ) If no batch_kwargs are specified, then the context will get the next
            available batch_kwargs for the data_asset.
            **kwargs: additional key-value pairs to pass to the datasource when fetching the batch.

        Returns:
            Great Expectations data_asset with attached expectation_suite and DataContext
        """
        normalized_data_asset_name = self._normalize_data_asset_name(data_asset_name)

        datasource = self.get_datasource(normalized_data_asset_name.datasource)
        if not datasource:
            raise DataContextError(
                "Can't find datasource {0:s} in the config - please check your great_expectations.yml"
            )

        data_asset = datasource.get_batch(normalized_data_asset_name,
                                          expectation_suite_name,
                                          batch_kwargs,
                                          **kwargs)
        return data_asset

    def add_datasource(self, name, type_, **kwargs):
        """Add a new datasource to the data context.

        The type\_ parameter must match one of the recognized types for the DataContext

        Args:
            name (str): the name for the new datasource to add
            type_ (str): the type of datasource to add

        Returns:
            datasource (Datasource)
        """
        datasource_class = self._get_datasource_class(type_)
        datasource = datasource_class(name=name, data_context=self, **kwargs)
        self._datasources[name] = datasource
        if not "datasources" in self._project_config:
            self._project_config["datasources"] = {}
        self._project_config["datasources"][name] = datasource.get_config()
        self._save_project_config()

        return datasource

    def get_config(self):
        self._save_project_config()
        return self._project_config

    def _get_datasource_class(self, datasource_type):
        if datasource_type == "pandas":
            return PandasDatasource
        elif datasource_type == "dbt":
            return DBTDatasource
        elif datasource_type == "sqlalchemy":
            return SqlAlchemyDatasource
        elif datasource_type == "spark":
            return SparkDFDatasource
        else:
            try:
                # Update to do dynamic loading based on plugin types
                return PandasDatasource
            except ImportError:
                raise
 
    def get_datasource(self, datasource_name="default"):
        """Get the named datasource

        Args:
            datasource_name (str): the name of the datasource from the configuration

        Returns:
            datasource (Datasource)
        """
        if datasource_name in self._datasources:
            return self._datasources[datasource_name]
        elif datasource_name in self._project_config["datasources"]:
            datasource_config = copy.deepcopy(self._project_config["datasources"][datasource_name])
        # elif len(self._project_config["datasources"]) == 1:
        #     datasource_name = list(self._project_config["datasources"])[0]
        #     datasource_config = copy.deepcopy(self._project_config["datasources"][datasource_name])
        else:
            raise ValueError(
                "Unable to load datasource %s -- no configuration found or invalid configuration." % datasource_name
            )
        type_ = datasource_config.pop("type")
        datasource_class= self._get_datasource_class(type_)
        datasource = datasource_class(name=datasource_name, data_context=self, **datasource_config)
        self._datasources[datasource_name] = datasource
        return datasource
            
    def _load_evaluation_parameter_store(self):
        """Load the evaluation parameter store to use for managing cross data-asset parameterized expectations.

        By default, the Context uses an in-memory parameter store only suitable for evaluation on a single node.

        Returns:
            None
        """
        # This is a trivial class that implements in-memory key value store.
        # We use it when user does not specify a custom class in the config file
        class MemoryEvaluationParameterStore(object):
            def __init__(self):
                self.dict = {}

            def get(self, run_id, name):
                if run_id in self.dict:
                    return self.dict[run_id][name] 
                else:
                    return {}

            def set(self, run_id, name, value):
                if run_id not in self.dict:
                    self.dict[run_id] = {}
                self.dict[run_id][name] = value

            def get_run_parameters(self, run_id):
                if run_id in self.dict:
                    return self.dict[run_id]
                else:
                    return {}

        #####
        #
        # If user wishes to provide their own implementation for this key value store (e.g.,
        # Redis-based), they should specify the following in the project config file:
        #
        # evaluation_parameter_store:
        #   type: demostore
        #   config:  - this is optional - this is how we can pass kwargs to the object's c-tor
        #     param1: boo
        #     param2: bah
        #
        # Module called "demostore" must be found in great_expectations/plugins/store.
        # Class "GreatExpectationsEvaluationParameterStore" must be defined in that module.
        # The class must implement the following methods:
        # 1. def __init__(self, **kwargs)
        #
        # 2. def get(self, name)
        #
        # 3. def set(self, name, value)
        #
        # We will load the module dynamically
        #
        #####
        try:
            config_block = self._project_config.get("evaluation_parameter_store")
            if not config_block or not config_block.get("type"):
                self._evaluation_parameter_store = MemoryEvaluationParameterStore()
            else:
                module_name = config_block.get("type")
                class_name = "GreatExpectationsEvaluationParameterStore"

                loaded_module = __import__(module_name, fromlist=[module_name])
                loaded_class = getattr(loaded_module, class_name)
                if config_block.get("config"):
                    self._evaluation_parameter_store = loaded_class(**config_block.get("config"))
                else:
                    self._evaluation_parameter_store = loaded_class()
        except Exception:
            logger.exception("Failed to load evaluation_parameter_store class")
            raise

    def list_expectation_suites(self):
        """Returns currently-defined expectation suites available in a nested dictionary structure
        reflecting the namespace provided by this DataContext.

        Returns:
            Dictionary of currently-defined expectation suites::

            {
              datasource: {
                generator: {
                  generator_asset: [list_of_expectation_suites]
                }
              }
              ...
            }

        """

        expectation_suites_dict = {}

        # First, we construct the *actual* defined expectation suites
        for datasource in os.listdir(self.expectations_directory):
            datasource_path = os.path.join(self.expectations_directory, datasource)
            if not os.path.isdir(datasource_path):
                continue
            if datasource not in expectation_suites_dict:
                expectation_suites_dict[datasource] = {}
            for generator in os.listdir(datasource_path):
                generator_path = os.path.join(datasource_path, generator)
                if not os.path.isdir(generator_path):
                    continue
                if generator not in expectation_suites_dict[datasource]:
                    expectation_suites_dict[datasource][generator] = {}
                for generator_asset in os.listdir(generator_path):
                    generator_asset_path = os.path.join(generator_path, generator_asset)
                    if os.path.isdir(generator_asset_path):
                        candidate_suites = os.listdir(generator_asset_path)
                        expectation_suites_dict[datasource][generator][generator_asset] = [
                            suite_name[:-5] for suite_name in candidate_suites if suite_name.endswith(".json")
                        ]

        return expectation_suites_dict

    def list_datasources(self):
        """List currently-configured datasources on this context.

        Returns:
            List(dict): each dictionary includes "name" and "type" keys
        """
        return [{"name": key, "type": value["type"]} for key, value in self._project_config["datasources"].items()]

    def _normalize_data_asset_name(self, data_asset_name):
        """Normalizes data_asset_names for a data context.
        
        A data_asset_name is defined per-project and consists of three components that together define a "namespace"
        for data assets, encompassing both expectation suites and batches.

        Within a namespace, an expectation suite effectively defines candidate "types" for batches of data, and
        validating a batch of data determines whether that instance is of the candidate type.

        The data_asset_name namespace consists of three components:

          - a datasource name
          - a generator_name
          - a generator_asset

        It has a string representation consisting of each of those components delimited by a character defined in the
        data_context ('/' by default).

        Args:
            data_asset_name (str): The (unnormalized) data asset name to normalize. The name will be split \
                according to the currently-configured data_asset_name_delimiter

        Returns:
            NormalizedDataAssetName
        """
        if isinstance(data_asset_name, NormalizedDataAssetName):
            return data_asset_name

        split_name = data_asset_name.split(self.data_asset_name_delimiter)
        existing_expectation_suites = self.list_expectation_suites()
        existing_namespaces = []
        for datasource in existing_expectation_suites.keys():
            for generator in existing_expectation_suites[datasource].keys():
                for generator_asset in existing_expectation_suites[datasource][generator]:
                    existing_namespaces.append(
                        NormalizedDataAssetName(
                            datasource,
                            generator,
                            generator_asset
                        )
                    )

        if len(split_name) > 3:
            raise DataContextError(
                "Invalid data_asset_name '{data_asset_name}': found too many components using delimiter '{delimiter}'"
                .format(
                        data_asset_name=data_asset_name,
                        delimiter=self.data_asset_name_delimiter
                )
            )
        
        elif len(split_name) == 1:
            # In this case, the name *must* refer to a unique data_asset_name
            provider_names = set()
            generator_asset = split_name[0]
            for normalized_identifier in existing_namespaces:
                curr_generator_asset = normalized_identifier[2]
                if generator_asset == curr_generator_asset:
                    provider_names.add(
                        normalized_identifier
                    )

            # NOTE: Current behavior choice is to continue searching to see whether the namespace is ambiguous
            # based on configured generators *even* if there is *only one* namespace with expectation suites
            # in it.

            # If generators' namespaces are enormous or if they are slow to provide all their available names,
            # that behavior could become unwieldy, and perhaps should be revisited by using the escape hatch
            # commented out below.

            # if len(provider_names) == 1:
            #     return provider_names[0]
            #
            # elif len(provider_names) > 1:
            #     raise DataContextError(
            #         "Ambiguous data_asset_name '{data_asset_name}'. Multiple candidates found: {provider_names}"
            #         .format(data_asset_name=data_asset_name, provider_names=provider_names)
            #     )
                    
            available_names = self.get_available_data_asset_names()
            for datasource in available_names.keys():
                for generator in available_names[datasource].keys():
                    names_set = available_names[datasource][generator]
                    if generator_asset in names_set:
                        provider_names.add(
                            NormalizedDataAssetName(datasource, generator, generator_asset)
                        )
            
            if len(provider_names) == 1:
                return provider_names.pop()

            elif len(provider_names) > 1:
                raise DataContextError(
                    "Ambiguous data_asset_name '{data_asset_name}'. Multiple candidates found: {provider_names}"
                    .format(data_asset_name=data_asset_name, provider_names=provider_names)
                )

            # If we are here, then the data_asset_name does not belong to any configured datasource or generator
            # If there is only a single datasource and generator, we assume the user wants to create a new
            # namespace.
            if (len(available_names.keys()) == 1 and  # in this case, we know that the datasource name is valid
                    len(available_names[datasource].keys()) == 1):
                logger.info("Normalizing to a new generator name.")
                return NormalizedDataAssetName(
                    datasource,
                    generator,
                    generator_asset
                )

            if len(available_names.keys()) == 0:
                raise DataContextError(
                    "No datasource configured: a datasource is required to normalize an incomplete data_asset_name"
                )

            raise DataContextError(
                "Ambiguous data_asset_name: no existing data_asset has the provided name, no generator provides it, "
                " and there are multiple datasources and/or generators configured."
            )

        elif len(split_name) == 2:
            # In this case, the name must be a datasource_name/generator_asset

            # If the data_asset_name is already defined by a config in that datasource, return that normalized name.
            provider_names = set()
            for normalized_identifier in existing_namespaces:
                curr_datasource_name = normalized_identifier[0]
                curr_generator_asset = normalized_identifier[2]
                if curr_datasource_name == split_name[0] and curr_generator_asset == split_name[1]:
                    provider_names.add(normalized_identifier)

            # NOTE: Current behavior choice is to continue searching to see whether the namespace is ambiguous
            # based on configured generators *even* if there is *only one* namespace with expectation suites
            # in it.

            # If generators' namespaces are enormous or if they are slow to provide all their available names,
            # that behavior could become unwieldy, and perhaps should be revisited by using the escape hatch
            # commented out below.

            # if len(provider_names) == 1:
            #     return provider_names[0]
            #
            # elif len(provider_names) > 1:
            #     raise DataContextError(
            #         "Ambiguous data_asset_name '{data_asset_name}'. Multiple candidates found: {provider_names}"
            #         .format(data_asset_name=data_asset_name, provider_names=provider_names)
            #     )

            available_names = self.get_available_data_asset_names()
            for datasource_name in available_names.keys():
                for generator in available_names[datasource_name].keys():
                    generator_assets = available_names[datasource_name][generator]
                    if split_name[0] == datasource_name and split_name[1] in generator_assets:
                        provider_names.add(NormalizedDataAssetName(datasource_name, generator, split_name[1]))

            if len(provider_names) == 1:
                return provider_names.pop()
            
            elif len(provider_names) > 1:
                raise DataContextError(
                    "Ambiguous data_asset_name '{data_asset_name}'. Multiple candidates found: {provider_names}"
                    .format(data_asset_name=data_asset_name, provider_names=provider_names)
                )

            # If we are here, then the data_asset_name does not belong to any configured datasource or generator
            # If there is only a single generator for their provided datasource, we allow the user to create a new
            # namespace.
            if split_name[0] in available_names and len(available_names[split_name[0]]) == 1:
                logger.info("Normalizing to a new generator name.")
                return NormalizedDataAssetName(
                    split_name[0],
                    list(available_names[split_name[0]].keys())[0],
                    split_name[1]
                )

            if len(available_names.keys()) == 0:
                raise DataContextError(
                    "No datasource configured: a datasource is required to normalize an incomplete data_asset_name"
                )

            raise DataContextError(
                "No generator available to produce data_asset_name '{data_asset_name}' "
                "with datasource '{datasource_name}'"
                .format(data_asset_name=data_asset_name, datasource_name=datasource_name)
            )

        elif len(split_name) == 3:
            # In this case, we *do* check that the datasource and generator names are valid, but
            # allow the user to define a new generator asset
            datasources = [datasource["name"] for datasource in self.list_datasources()]
            if split_name[0] in datasources:
                datasource = self.get_datasource(split_name[0])
                generators = [generator["name"] for generator in datasource.list_generators()]
                if split_name[1] in generators:
                    return NormalizedDataAssetName(*split_name)

            raise DataContextError(
                "Invalid data_asset_name: no configured datasource '{datasource_name}' "
                "with generator '{generator_name}'"
                .format(datasource_name=split_name[0], generator_name=split_name[1])
            )

    def get_expectation_suite(self, data_asset_name, expectation_suite_name="default"):
        """Get or create a named expectation suite for the provided data_asset_name.

        Args:
            data_asset_name (str or NormalizedDataAssetName): the data asset name to which the expectation suite belongs
            expectation_suite_name (str): the name for the expectation suite

        Returns:
            expectation_suite
        """
        if not isinstance(data_asset_name, NormalizedDataAssetName):
            data_asset_name = self._normalize_data_asset_name(data_asset_name)

        config_file_path = self._get_normalized_data_asset_name_filepath(data_asset_name, expectation_suite_name)
        if os.path.isfile(config_file_path):
            with open(config_file_path, 'r') as json_file:
                read_config = json.load(json_file)
            # update the data_asset_name to correspond to the current name (in case the config has been moved/renamed)
            read_config["data_asset_name"] = self.data_asset_name_delimiter.join(data_asset_name)
            return read_config
        else:
            return get_empty_expectation_suite(
                self.data_asset_name_delimiter.join(data_asset_name),
                expectation_suite_name
            )

    def save_expectation_suite(self, expectation_suite, data_asset_name=None, expectation_suite_name=None):
        """Save the provided expectation suite into the DataContext.

        Args:
            expectation_suite: the suite to save
            data_asset_name: the data_asset_name for this expectation suite. If no name is provided, the name will\
                be read from the suite
            expectation_suite_name: the name of this expectation suite. If no name is provided the name will \
                be read from the suite

        Returns:
            None
        """
        if data_asset_name is None:
            try:
                data_asset_name = expectation_suite['data_asset_name']
            except KeyError:
                raise DataContextError(
                    "data_asset_name must either be specified or present in the provided expectation suite")
        if expectation_suite_name is None:
            try:
                expectation_suite_name = expectation_suite['expectation_suite_name']
            except KeyError:
                raise DataContextError(
                    "expectation_suite_name must either be specified or present in the provided expectation suite")
        if not isinstance(data_asset_name, NormalizedDataAssetName):
            data_asset_name = self._normalize_data_asset_name(data_asset_name)
        config_file_path = self._get_normalized_data_asset_name_filepath(data_asset_name, expectation_suite_name)
        safe_mmkdir(os.path.dirname(config_file_path), exist_ok=True)
        with open(config_file_path, 'w') as outfile:
            json.dump(expectation_suite, outfile)
        self._compiled = False

    def bind_evaluation_parameters(self, run_id):  # , expectations):
        """Return current evaluation parameters stored for the provided run_id, ready to be bound to parameterized
        expectation values.

        Args:
            run_id: the run_id for which to return evaluation parameters

        Returns:
            evaluation_parameters (dict)
        """
        # TOOO: only return parameters requested by the given expectations
        return self._evaluation_parameter_store.get_run_parameters(run_id)

    def register_validation_results(self, run_id, validation_results, data_asset=None):
        """Process results of a validation run. This method is called by data_asset objects that are connected to
         a DataContext during validation. It performs several actions:
          - store the validation results to a result_store, if one is configured
          - store a snapshot of the data_asset, if so configured and a compatible data_asset is available
          - perform a callback action using the validation results, if one is configured
          - retrieve validation results referenced in other parameterized expectations and store them in the \
            evaluation parameter store.

        Args:
            run_id: the run_id for which to register validation results
            validation_results: the validation results object
            data_asset: the data_asset to snapshot, if snapshot is configured

        Returns:
            validation_results: Validation results object, with updated meta information including references to \
            stored data, if appropriate
        """

        try:
            data_asset_name = validation_results["meta"]["data_asset_name"]
        except KeyError:
            logger.warning("No data_asset_name found in validation results; using '_untitled'")
            data_asset_name = "_untitled"

        try:
            normalized_data_asset_name = self._normalize_data_asset_name(data_asset_name)
        except DataContextError:
            logger.warning(
                "Registering validation results for a data_asset_name that cannot be normalized in this context."
            )

        expectation_suite_name = validation_results["meta"].get("expectation_suite_name", "default")
        if "result_store" in self._project_config:
            result_store = self._project_config["result_store"]
            if isinstance(result_store, dict) and "filesystem" in result_store:
                validation_filepath = self._get_normalized_data_asset_name_filepath(
                    normalized_data_asset_name,
                    expectation_suite_name,
                    base_path=os.path.join(
                        self.root_directory,
                        result_store["filesystem"]["base_directory"],
                        run_id
                    )
                )
                logger.debug("Storing validation result: %s" % validation_filepath)
                safe_mmkdir(os.path.dirname(validation_filepath))
                with open(validation_filepath, "w") as outfile:
                    json.dump(validation_results, outfile)
            if isinstance(result_store, dict) and "s3" in result_store:
                bucket = result_store["s3"]["bucket"]
                key_prefix = result_store["s3"]["key_prefix"]
                key = os.path.join(
                    key_prefix,
                    "validations/{run_id}/{data_asset_name}".format(
                        run_id=run_id,
                        data_asset_name=self._get_normalized_data_asset_name_filepath(
                            normalized_data_asset_name,
                            expectation_suite_name,
                            base_path=""
                        )
                    )
                )
                validation_results["meta"]["result_reference"] = "s3://{bucket}/{key}".format(bucket=bucket, key=key)
                try:
                    import boto3
                    s3 = boto3.resource('s3')
                    result_s3 = s3.Object(bucket, key)
                    result_s3.put(Body=json.dumps(validation_results).encode('utf-8'))
                except ImportError:
                    logger.error("Error importing boto3 for AWS support.")
                except Exception:
                    raise

        if "result_callback" in self._project_config:
            result_callback = self._project_config["result_callback"]
            if isinstance(result_callback, dict) and "slack" in result_callback:
                get_slack_callback(result_callback["slack"])(validation_results)
            else:
                logger.warning("Unrecognized result_callback configuration.")

        if "data_asset_snapshot_store" in self._project_config and validation_results["success"] is False:
            data_asset_snapshot_store = self._project_config["data_asset_snapshot_store"]
            if isinstance(data_asset, PandasDataset):
                if isinstance(data_asset_snapshot_store, dict) and "filesystem" in data_asset_snapshot_store:
                    logger.info("Storing dataset to file")
                    safe_mmkdir(os.path.join(
                        self.root_directory,
                        data_asset_snapshot_store["filesystem"]["base_directory"],
                        run_id)
                    )
                    data_asset.to_csv(
                        self._get_normalized_data_asset_name_filepath(
                            normalized_data_asset_name,
                            expectation_suite_name,
                            base_path=os.path.join(
                                self.root_directory,
                                data_asset_snapshot_store["filesystem"]["base_directory"],
                                run_id
                            ),
                            file_extension=".csv.gz"
                        ),
                        compression="gzip"
                    )

                if isinstance(data_asset_snapshot_store, dict) and "s3" in data_asset_snapshot_store:
                    bucket = data_asset_snapshot_store["s3"]["bucket"]
                    key_prefix = data_asset_snapshot_store["s3"]["key_prefix"]
                    key = os.path.join(
                        key_prefix,
                        "validations/{run_id}/{data_asset_name}.csv.gz".format(
                            run_id=run_id,
                            data_asset_name=self._get_normalized_data_asset_name_filepath(
                                normalized_data_asset_name,
                                expectation_suite_name,
                                base_path="",
                                file_extension=".csv.gz"
                            )
                        )
                    )
                    validation_results["meta"]["data_asset_snapshot"] = "s3://{bucket}/{key}".format(
                        bucket=bucket,
                        key=key)

                    try:
                        import boto3
                        s3 = boto3.resource('s3')
                        result_s3 = s3.Object(bucket, key)
                        result_s3.put(Body=data_asset.to_csv(compression="gzip").encode('utf-8'))
                    except ImportError:
                        logger.error("Error importing boto3 for AWS support. Unable to save to result store.")
                    except Exception:
                        raise
            else:
                logger.warning(
                    "Unable to save data_asset of type: %s. Only PandasDataset is supported." % type(data_asset))

        if not self._compiled:
            self._compile()

        if "meta" not in validation_results or "data_asset_name" not in validation_results["meta"]:
            logger.warning("No data_asset_name found in validation results; evaluation parameters cannot be registered.")
            return validation_results
        elif validation_results["meta"]["data_asset_name"] not in self._compiled_parameters["data_assets"]:
            # This is fine; short-circuit since we do not need to register any results from this dataset.
            return validation_results
        
        for result in validation_results['results']:
            # Unoptimized: loop over all results and check if each is needed
            expectation_type = result['expectation_config']['expectation_type']
            if expectation_type in self._compiled_parameters["data_assets"][data_asset_name]:
                # First, bind column-style parameters
                if (("column" in result['expectation_config']['kwargs']) and 
                    ("columns" in self._compiled_parameters["data_assets"][data_asset_name][expectation_type]) and 
                    (result['expectation_config']['kwargs']["column"] in
                     self._compiled_parameters["data_assets"][data_asset_name][expectation_type]["columns"])):

                    column = result['expectation_config']['kwargs']["column"]
                    # Now that we have a small search space, invert logic, and look for the parameters in our result
                    for type_key, desired_parameters in self._compiled_parameters["data_assets"][data_asset_name][expectation_type]["columns"][column].items():
                        # value here is the set of desired parameters under the type_key
                        for desired_param in desired_parameters:
                            desired_key = desired_param.split(":")[-1]
                            if type_key == "result" and desired_key in result['result']:
                                self.store_validation_param(run_id, desired_param, result["result"][desired_key])
                            elif type_key == "details" and desired_key in result["result"]["details"]:
                                self.store_validation_param(run_id, desired_param, result["result"]["details"])
                            else:
                                logger.warning("Unrecognized key for parameter %s" % desired_param)
                
                # Next, bind parameters that do not have column parameter
                for type_key, desired_parameters in self._compiled_parameters["data_assets"][data_asset_name][expectation_type].items():
                    if type_key == "columns":
                        continue
                    for desired_param in desired_parameters:
                        desired_key = desired_param.split(":")[-1]
                        if type_key == "result" and desired_key in result['result']:
                            self.store_validation_param(run_id, desired_param, result["result"][desired_key])
                        elif type_key == "details" and desired_key in result["result"]["details"]:
                            self.store_validation_param(run_id, desired_param, result["result"]["details"])
                        else:
                            logger.warning("Unrecognized key for parameter %s" % desired_param)

        return validation_results

    def store_validation_param(self, run_id, key, value):
        """Store a new validation parameter.

        Args:
            run_id: current run_id
            key: parameter key
            value: parameter value

        Returns:
            None
        """
        self._evaluation_parameter_store.set(run_id, key, value)

    def get_validation_param(self, run_id, key):
        """Get a new validation parameter.

        Args:
            run_id: run_id for desired value
            key: parameter key

        Returns:
            value stored in evaluation_parameter_store for the provided run_id and key
        """
        return self._evaluation_parameter_store.get(run_id, key)

    def _compile(self):
        """Compiles all current expectation configurations in this context to be ready for result registration.
        
        Compilation only respects parameters with a URN structure beginning with urn:great_expectations:validations
        It splits parameters by the : (colon) character; valid URNs must have one of the following structures to be
        automatically recognized.

        "urn" : "great_expectations" : "validations" : data_asset_name : "expectations" : expectation_name : "columns" : column_name : "result": result_key
         [0]            [1]                 [2]              [3]              [4]              [5]              [6]          [7]         [8]        [9]
        
        "urn" : "great_expectations" : "validations" : data_asset_name : "expectations" : expectation_name : "columns" : column_name : "details": details_key
         [0]            [1]                 [2]              [3]              [4]              [5]              [6]          [7]         [8]        [9]

        "urn" : "great_expectations" : "validations" : data_asset_name : "expectations" : expectation_name : "result": result_key
         [0]            [1]                 [2]              [3]              [4]              [5]            [6]          [7]  

        "urn" : "great_expectations" : "validations" : data_asset_name : "expectations" : expectation_name : "details": details_key
         [0]            [1]                 [2]              [3]              [4]              [5]             [6]          [7]  

         Parameters are compiled to the following structure:

         :: json

         {
             "raw": <set of all parameters requested>
             "data_assets": {
                 data_asset_name: {
                    expectation_name: {
                        "details": <set of details parameter values requested>
                        "result": <set of result parameter values requested>
                        column_name: {
                            "details": <set of details parameter values requested>
                            "result": <set of result parameter values requested>
                        }
                    }
                 }
             }
         }


        """

        # Full recompilation every time
        self._compiled_parameters = {
            "raw": set(),
            "data_assets": {}
        }

        known_assets = self.list_expectation_suites()
        config_paths = [y for x in os.walk(self.expectations_directory) for y in glob(os.path.join(x[0], '*.json'))]

        for config_file in config_paths:
            config = json.load(open(config_file, 'r'))
            for expectation in config["expectations"]:
                for _, value in expectation["kwargs"].items():
                    if isinstance(value, dict) and '$PARAMETER' in value:
                        # Compile only respects parameters in urn structure beginning with urn:great_expectations:validations
                        if value["$PARAMETER"].startswith("urn:great_expectations:validations:"):
                            column_expectation = False
                            parameter = value["$PARAMETER"]
                            self._compiled_parameters["raw"].add(parameter)
                            param_parts = parameter.split(":")
                            try:
                                data_asset = param_parts[3]
                                expectation_name = param_parts[5]
                                if param_parts[6] == "columns":
                                    column_expectation = True
                                    column_name = param_parts[7]
                                    param_key = param_parts[8]
                                else:
                                    param_key = param_parts[6]
                            except IndexError:
                                logger.warning("Invalid parameter urn (not enough parts): %s" % parameter)

                            if data_asset not in known_assets:
                                logger.warning("Adding parameter %s for unknown data asset config" % parameter)

                            if data_asset not in self._compiled_parameters["data_assets"]:
                                self._compiled_parameters["data_assets"][data_asset] = {}

                            if expectation_name not in self._compiled_parameters["data_assets"][data_asset]:
                                self._compiled_parameters["data_assets"][data_asset][expectation_name] = {}

                            if column_expectation:
                                if "columns" not in self._compiled_parameters["data_assets"][data_asset][expectation_name]:
                                    self._compiled_parameters["data_assets"][data_asset][expectation_name]["columns"] = {}
                                if column_name not in self._compiled_parameters["data_assets"][data_asset][expectation_name]["columns"]:
                                    self._compiled_parameters["data_assets"][data_asset][expectation_name]["columns"][column_name] = {}
                                if param_key not in self._compiled_parameters["data_assets"][data_asset][expectation_name]["columns"][column_name]:
                                    self._compiled_parameters["data_assets"][data_asset][expectation_name]["columns"][column_name][param_key] = set()
                                self._compiled_parameters["data_assets"][data_asset][expectation_name]["columns"][column_name][param_key].add(parameter)   
                            
                            elif param_key in ["result", "details"]:
                                if param_key not in self._compiled_parameters["data_assets"][data_asset][expectation_name]:
                                    self._compiled_parameters["data_assets"][data_asset][expectation_name][param_key] = set()
                                self._compiled_parameters["data_assets"][data_asset][expectation_name][param_key].add(parameter)  
                            
                            else:
                                logger.warning("Invalid parameter urn (unrecognized structure): %s" % parameter)

        self._compiled = True

    def get_validation_result(self, data_asset_name, expectation_suite_name="default", run_id=None, failed_only=False):
        """Get validation results from a configured store.

        Args:
            data_asset_name: name of data asset for which to get validation result
            expectation_suite_name: expectation_suite name for which to get validation result (default: "default")
            run_id: run_id for which to get validation result (if None, fetch the latest result by alphanumeric sort)
            failed_only: if True, filter the result to return only failed expectations

        Returns:
            validation_result

        """

        validation_location = self.get_validation_location(data_asset_name, expectation_suite_name, run_id)

        if 'filepath' in validation_location:
            validation_path = validation_location['filepath']
            with open(validation_path, "r") as infile:
                results_dict = json.load(infile)

            if failed_only:
                failed_results_list = [result for result in results_dict["results"] if not result["success"]]
                results_dict["results"] = failed_results_list
                return results_dict
            else:
                return results_dict
    
        elif 'bucket' in validation_location: # s3

            try:
                import boto3
                s3 = boto3.client('s3')
            except ImportError:
                raise ImportError("boto3 is required for retrieving a dataset from s3")
        
            bucket = validation_location["bucket"]
            key = validation_location["key"]
            s3_response_object = s3.get_object(Bucket=bucket, Key=key)
            object_content = s3_response_object['Body'].read()
            
            results_dict = json.loads(object_content)

            if failed_only:
                failed_results_list = [result for result in results_dict["results"] if not result["success"]]
                results_dict["results"] = failed_results_list
                return results_dict
            else:
                return results_dict
        else:
            raise DataContextError("Invalid result_store configuration: only 'filesystem' and 's3' are supported.")

    # TODO: refactor this into a snapshot getter based on project_config
    # def get_failed_dataset(self, validation_result, **kwargs):
    #     try:
    #         reference_url = validation_result["meta"]["dataset_reference"]
    #     except KeyError:
    #         raise ValueError("Validation result must have a dataset_reference in the meta object to fetch")
        
    #     if reference_url.startswith("s3://"):
    #         try:
    #             import boto3
    #             s3 = boto3.client('s3')
    #         except ImportError:
    #             raise ImportError("boto3 is required for retrieving a dataset from s3")
        
    #         parsed_url = urlparse(reference_url)
    #         bucket = parsed_url.netloc
    #         key = parsed_url.path[1:]
            
    #         s3_response_object = s3.get_object(Bucket=bucket, Key=key)
    #         if key.endswith(".csv"):
    #             # Materialize as dataset
    #             # TODO: check the associated config for the correct data_asset_type to use
    #             return read_csv(s3_response_object['Body'], **kwargs)
    #         else:
    #             return s3_response_object['Body']

    #     else:
    #         raise ValueError("Only s3 urls are supported.")

    def update_return_obj(self, data_asset, return_obj):
        """Helper called by data_asset.

        Args:
            data_asset: The data_asset whose validation produced the current return object
            return_obj: the return object to update

        Returns:
            return_obj: the return object, potentially changed into a widget by the configured expectation explorer
        """
        if self._expectation_explorer:
            return self._expectation_explorer_manager.create_expectation_widget(data_asset, return_obj)
        else:
            return return_obj

    def render_full_static_site(self):
        """
        Render the static site for the project.

        Returns:
            None
        """

        #TODO: this is a temporary implementation and should be replaced with a rendered specific for this purpose
        validation_filepaths = [y for x in os.walk(self.fixtures_validations_directory) for y in glob(os.path.join(x[0], '*.json'))]
        for validation_filepath in validation_filepaths:
            with open(validation_filepath, "r") as infile:
                validation = json.load(infile)

            data_asset_name = validation['meta']['data_asset_name']
            expectation_suite_name = validation['meta']['expectation_suite_name']
            model = DescriptivePageRenderer.render(validation)
            out_filepath = self.get_validation_doc_filepath(data_asset_name, expectation_suite_name)
            safe_mmkdir(os.path.dirname(out_filepath))
            with open(out_filepath, 'w') as writer:
<<<<<<< HEAD
                    writer.write(DefaultJinjaPageView.render(model))

    def profile_datasource(self, datasource_name, generator_name=None, profiler=BasicDatasetProfiler, max_data_assets=10):
        logger.info("\nProfiling '%s' with '%s'" % (datasource_name, profiler.__name__))
=======
                writer.write(DescriptivePageView.render(model))

    def profile_datasource(self,
                           datasource_name,
                           generator_name=None,
                           profiler=BasicDatasetProfiler,
                           max_data_assets=10):
        """Profile the named datasource using the named profiler.

        Args:
            datasource_name: the name of the datasource for which to profile data_assets
            generator_name: the name of the generator to use to get batches
            profiler: the profiler to use
            max_data_assets: the maximum number of data_assets from the

        Returns:
            List of (expectation_suite, EVR) tuples for each of the data_assets found in the datasource
        """
        logger.info("Profiling '%s' with '%s'" % (datasource_name, profiler.__name__))
>>>>>>> 830217ae
        profiling_results = []
        data_asset_names = self.get_available_data_asset_names(datasource_name)
        if generator_name is None:
            if len(data_asset_names[datasource_name].keys()) == 1:
                generator_name = list(data_asset_names[datasource_name].keys())[0]
        if generator_name not in data_asset_names[datasource_name]:
            raise ProfilerError("Generator %s not found for datasource %s" % (generator_name, datasource_name))

        data_asset_name_list = list(data_asset_names[datasource_name][generator_name])
        total_data_assets = len(data_asset_name_list)
        logger.info("Found %d data assets using generator '%s'" % (total_data_assets, generator_name))
                
        if max_data_assets is None or max_data_assets >= len(data_asset_name_list):
            logger.info("Profiling all %d." % (len(data_asset_name_list)))
        else:
            logger.info("Profiling the first %d, alphabetically." % (max_data_assets))
            data_asset_name_list.sort()
            data_asset_name_list = data_asset_name_list[:max_data_assets]

        total_columns, total_expectations, total_rows, skipped_data_assets = 0, 0, 0, 0
        total_start_time = datetime.datetime.now()
        run_id = total_start_time.isoformat()
        for name in data_asset_name_list:
            try:
                start_time = datetime.datetime.now()

                # FIXME: There needs to be an affordance here to limit to 100 rows, or downsample, etc.
                batch = self.get_batch(
                    data_asset_name=NormalizedDataAssetName(datasource_name, generator_name, name),
                    expectation_suite_name=profiler.__name__
                )

                if not profiler.validate(batch):
                    raise ProfilerError(
                        "batch '%s' is not a valid batch for the '%s' profiler" % (name, profiler.__name__)
                    )
  
                # Note: This logic is specific to DatasetProfilers, which profile a single batch. Multi-batch profilers
                # will have more to unpack.
                expectation_suite, validation_result = profiler.profile(batch, run_id=run_id)
                profiling_results.append((expectation_suite, validation_result))

                if isinstance(batch, Dataset):
                    # For datasets, we can produce some more detailed statistics
                    row_count = batch.get_row_count()
                    total_rows += row_count
                    new_column_count = len(set([exp["kwargs"]["column"] for exp in expectation_suite["expectations"] if "column" in exp["kwargs"]]))
                    total_columns += new_column_count
                
                new_expectation_count = len(expectation_suite["expectations"])
                total_expectations += new_expectation_count

                self.save_expectation_suite(expectation_suite)
                duration = (datetime.datetime.now() - start_time).total_seconds()
                logger.info("\tProfiled %d rows from %s (%.3f sec)" % (row_count, name, duration))

            except ProfilerError as err:
                logger.warning(err.message)
            except IOError as exc:
                logger.warning("IOError while profiling %s. (Perhaps a loading error?) Skipping." % (name))
                logger.debug(str(exc))
                skipped_data_assets += 1

        total_duration = (datetime.datetime.now() - total_start_time).total_seconds()
        logger.info("""
Profiled %d of %d named data assets, with %d total rows and %d columns in %.2f seconds.
Generated, evaluated, and stored %d candidate Expectations.
Note: You will need to review and revise Expectations before using them in production.""" % (
            len(data_asset_name_list),
            total_data_assets,
            total_rows,
            total_columns,
            total_duration,
            total_expectations,
        ))
        if skipped_data_assets > 0:
            logger.warning("Skipped %d data assets due to errors." % skipped_data_assets)

        return profiling_results


PROJECT_HELP_COMMENT = """# Welcome to great expectations. 
# This project configuration file allows you to define datasources, 
# generators, integrations, and other configuration artifacts that
# make it easier to use Great Expectations.

# For more help configuring great expectations, 
# see the documentation at: https://greatexpectations.io/config_file.html

# NOTE: GE uses the names of configured datasources and generators to manage
# how expectations and other configuration artifacts are stored in the 
# expectations/ and datasources/ folders. If you need to rename an existing
# datasource or generator, be sure to also update the paths for related artifacts.

"""

PROJECT_OPTIONAL_CONFIG_COMMENT = """

# Configure additional data context options here.

# Uncomment the lines below to enable s3 as a result store. If a result store is enabled,
# validation results will be saved in the store according to run id.

# For S3, ensure that appropriate credentials or assume_role permissions are set where
# validation happens.


result_store:
  filesystem:
    base_directory: uncommitted/validations/
#   s3:
#     bucket: <your bucket>
#     key_prefix: <your key prefix>
#   

# Uncomment the lines below to enable a result callback.

# result_callback:
#   slack: https://slack.com/replace_with_your_webhook
    
    
# Uncomment the lines below to save snapshots of data assets that fail validation.

# data_asset_snapshot_store:
#   filesystem:
#     base_directory: uncommitted/snapshots/
#   s3:
#     bucket:
#     key_prefix:

"""

PROJECT_TEMPLATE = PROJECT_HELP_COMMENT + "datasources: {}\n" + PROJECT_OPTIONAL_CONFIG_COMMENT


PROFILE_COMMENT = """This file stores profiles with database access credentials. 
Do not commit this file to version control. 

A profile can optionally have a single parameter called 
"url" which will be passed to sqlalchemy's create_engine.

Otherwise, all credential options specified here for a 
given profile will be passed to sqlalchemy's create URL function.

"""<|MERGE_RESOLUTION|>--- conflicted
+++ resolved
@@ -45,11 +45,41 @@
 
 
 class DataContext(object):
-    """A DataContext manages resources including datasources, generators, and expectation suites.
+    """A DataContext represents a Great Expectations project. It organizes storage and access for
+    expectation suites, datasources, notification settings, and data fixtures.
+
+    The DataContext is configured via a yml file stored in a directory called great_expectations; the configuration file
+    as well as managed expectation suites should be stored in version control.
 
     Use the `create` classmethod to create a new empty config, or instantiate the DataContext
-    by passing the path to an existing data context root directory. See :py:mod:`great_expectations.data_context`
-    for more information.
+    by passing the path to an existing data context root directory.
+
+    DataContexts use data sources you're already familiar with. Generators help introspect data stores and data execution
+    frameworks (such as airflow, Nifi, dbt, or dagster) to describe and produce batches of data ready for analysis. This
+    enables fetching, validation, profiling, and documentation of  your data in a way that is meaningful within your
+    existing infrastructure and work environment.
+
+    DataContexts use a datasource-based namespace, where each accessible type of data has a three-part
+    normalized *data_asset_name*, consisting of *datasource/generator/generator_asset*.
+
+    - The datasource actually connects to a source of materialized data and returns Great Expectations DataAssets \
+      connected to a compute environment and ready for validation.
+
+    - The Generator knows how to introspect datasources and produce identifying "batch_kwargs" that define \
+      particular slices of data.
+
+    - The generator_asset is a specific name -- often a table name or other name familiar to users -- that \
+      generators can slice into batches.
+
+    An expectation suite is a collection of expectations ready to be applied to a batch of data. Since
+    in many projects it is useful to have different expectations evaluate in different contexts--profiling
+    vs. testing; warning vs. error; high vs. low compute; ML model or dashboard--suites provide a namespace
+    option for selecting which expectations a DataContext returns.
+
+    In many simple projects, the datasource or generator name may be omitted and the DataContext will infer
+    the correct name when there is no ambiguity.
+
+    Similarly, if no expectation suite name is provided, the DataContext will assume the name "default".
     """
 
     @classmethod
@@ -418,12 +448,12 @@
 
         # TODO: Review logic, once described below but not implemented in datasource save, for splitting configuration
         # We allow a datasource to be defined in any combination of the following ways:
-        
+
         # 1. It may be fully specified in the datasources section of the great_expectations.yml file
         # 2. It may be stored in a file by convention located in `datasources/<datasource_name>/config.yml`
         # 3. It may be listed in the great_expectations.yml file with a config_file key that provides a relative \
         # path to a different yml config file
-        
+
         # Any key duplicated across configs will be updated by the last key read (in the order above)
         datasource_config = {}
         defined_config_path = None
@@ -1422,7 +1452,7 @@
             None
         """
 
-        #TODO: this is a temporary implementation and should be replaced with a rendered specific for this purpose
+        # TODO: this is a temporary implementation and should be replaced with a rendered specific for this purpose
         validation_filepaths = [y for x in os.walk(self.fixtures_validations_directory) for y in glob(os.path.join(x[0], '*.json'))]
         for validation_filepath in validation_filepaths:
             with open(validation_filepath, "r") as infile:
@@ -1434,13 +1464,7 @@
             out_filepath = self.get_validation_doc_filepath(data_asset_name, expectation_suite_name)
             safe_mmkdir(os.path.dirname(out_filepath))
             with open(out_filepath, 'w') as writer:
-<<<<<<< HEAD
-                    writer.write(DefaultJinjaPageView.render(model))
-
-    def profile_datasource(self, datasource_name, generator_name=None, profiler=BasicDatasetProfiler, max_data_assets=10):
-        logger.info("\nProfiling '%s' with '%s'" % (datasource_name, profiler.__name__))
-=======
-                writer.write(DescriptivePageView.render(model))
+                writer.write(DefaultJinjaPageView.render(model))
 
     def profile_datasource(self,
                            datasource_name,
@@ -1458,8 +1482,7 @@
         Returns:
             List of (expectation_suite, EVR) tuples for each of the data_assets found in the datasource
         """
-        logger.info("Profiling '%s' with '%s'" % (datasource_name, profiler.__name__))
->>>>>>> 830217ae
+        logger.info("\nProfiling '%s' with '%s'" % (datasource_name, profiler.__name__))
         profiling_results = []
         data_asset_names = self.get_available_data_asset_names(datasource_name)
         if generator_name is None:
