# -*- coding: utf-8 -*-
import copy
import json

from great_expectations.render.renderer.content_block.content_block import ContentBlockRenderer
from great_expectations.render.util import ordinal

<<<<<<< HEAD
import pandas as pd
import altair as alt

=======
>>>>>>> 607258e0

def substitute_none_for_missing(kwargs, kwarg_list):
    """Utility function to plug Nones in when optional parameters are not specified in expectation kwargs.

    Example:
        Input:
            kwargs={"a":1, "b":2},
            kwarg_list=["c", "d"]

        Output: {"a":1, "b":2, "c": None, "d": None}

    This is helpful for standardizing the input objects for rendering functions.
    The alternative is lots of awkward `if "some_param" not in kwargs or kwargs["some_param"] == None:` clauses in renderers.
    """

    new_kwargs = copy.deepcopy(kwargs)
    for kwarg in kwarg_list:
        if kwarg not in new_kwargs:
            new_kwargs[kwarg] = None
    return new_kwargs


class ExpectationStringRenderer(ContentBlockRenderer):
    # Unicode: 9601, 9602, 9603, 9604, 9605, 9606, 9607, 9608
    bar = u'▁▂▃▄▅▆▇█'
    barcount = len(bar)

    @classmethod
    def sparkline(cls, weights):
        """Builds a unicode-text based sparkline for the provided histogram.

        Code from https://rosettacode.org/wiki/Sparkline_in_unicode#Python
        """
        mn, mx = min(weights), max(weights)
        extent = mx - mn
        
        if extent == 0:
            extent = 1

        sparkline = u''.join(cls.bar[min([cls.barcount - 1,
                                         int((n - mn) / extent * cls.barcount)])]
                            for n in weights)
        return sparkline, mn, mx

    @classmethod
    def _missing_content_block_fn(cls, expectation, styling=None, include_column_name=True):
        return [{
            "content_block_type": "string_template",
            "styling": {
              "parent": {
                  "classes": ["alert", "alert-warning"]
              }
            },
            "string_template": {
                "template": "$expectation_type(**$kwargs)",
                "params": {
                    "expectation_type": expectation["expectation_type"],
                    "kwargs": expectation["kwargs"]
                },
                "styling": {
                    "params": {
                        "expectation_type": {
                            "classes": ["badge", "badge-warning"],
                        }
                    }
                },
            }
        }]
    
    @classmethod
    def expect_column_to_exist(cls, expectation, styling=None, include_column_name=True):
        params = substitute_none_for_missing(
            expectation["kwargs"],
            ["column", "column_index"],
        )
        
        if params["column_index"] is None:
            if include_column_name:
                template_str = "$column is a required field."
            else:
                template_str = "is a required field."
        else:
            params["column_indexth"] = ordinal(params["column_index"])
            if include_column_name:
                template_str = "$column must be the $column_indexth field"
            else:
                template_str = "must be the $column_indexth field"
        
        return [{
            "content_block_type": "string_template",
            "string_template": {
                "template": template_str,
                "params": params,
                "styling": styling,
            }
        }]
    
    @classmethod
    def expect_column_unique_value_count_to_be_between(cls, expectation, styling=None, include_column_name=True):
        params = substitute_none_for_missing(
            expectation["kwargs"],
            ["column", "min_value", "max_value", "mostly"],
        )
        
        if (params["min_value"] is None) and (params["max_value"] is None):
            template_str = "may have any number of unique values."
        else:
            if params["mostly"] is not None:
                params["mostly_pct"] = "%.1f" % (params["mostly"]*100,)
                if params["min_value"] is None:
                    template_str = "must have fewer than $max_value unique values, at least $mostly_pct % of the time."
                elif params["max_value"] is None:
                    template_str = "must have more than $min_value unique values, at least $mostly_pct % of the time."
                else:
                    template_str = "must have between $min_value and $max_value unique values, at least $mostly_pct % of the time."
            else:
                if params["min_value"] is None:
                    template_str = "must have fewer than $max_value unique values."
                elif params["max_value"] is None:
                    template_str = "must have more than $min_value unique values."
                else:
                    template_str = "must have between $min_value and $max_value unique values."
        
        if include_column_name:
            template_str = "$column " + template_str
        
        return [{
            "content_block_type": "string_template",
            "string_template": {
                "template": template_str,
                "params": params,
                "styling": styling,
            }
        }]
    
    # NOTE: This method is a pretty good example of good usage of `params`.
    @classmethod
    def expect_column_values_to_be_between(cls, expectation, styling=None, include_column_name=True):
        params = substitute_none_for_missing(
            expectation["kwargs"],
            ["column", "min_value", "max_value", "mostly"]
        )
        
        if (params["min_value"] is None) and (params["max_value"] is None):
            template_str = "may have any numerical value."
        else:
            if params["mostly"] is not None:
                params["mostly_pct"] = "%.1f" % (params["mostly"]*100,)
                if params["min_value"] is not None and params["max_value"] is not None:
                    template_str = "values must be between $min_value and $max_value, at least $mostly_pct % of the time."
                
                elif params["min_value"] is None:
                    template_str = "values must be less than $max_value, at least $mostly_pct % of the time."
                
                elif params["max_value"] is None:
                    template_str = "values must be less than $max_value, at least $mostly_pct % of the time."
            else:
                if params["min_value"] is not None and params["max_value"] is not None:
                    template_str = "values must always be between $min_value and $max_value."
                
                elif params["min_value"] is None:
                    template_str = "values must always be less than $max_value."
                
                elif params["max_value"] is None:
                    template_str = "values must always be more than $min_value."
        
        if include_column_name:
            template_str = "$column " + template_str
        
        return [{
            "content_block_type": "string_template",
            "string_template": {
                "template": template_str,
                "params": params,
                "styling": styling,
            }
        }]
    
    @classmethod
    def expect_column_pair_values_A_to_be_greater_than_B(cls, expectation, styling=None, include_column_name=True):
        params = substitute_none_for_missing(
            expectation["kwargs"],
            ["column_A", "column_B", "parse_strings_as_datetimes",
             "ignore_row_if", "mostly", "or_equal"]
        )
        
        if (params["column_A"] is None) or (params["column_B"] is None):
            template_str = "$column has a bogus `expect_column_pair_values_A_to_be_greater_than_B` expectation."
        
        if params["mostly"] is None:
            if params["or_equal"] in [None, False]:
                template_str = "Values in $column_A must always be greater than those in $column_B."
            else:
                template_str = "Values in $column_A must always be greater than or equal to those in $column_B."
        else:
            params["mostly_pct"] = "%.1f" % (params["mostly"] * 100,)
            if params["or_equal"] in [None, False]:
                template_str = "Values in $column_A must be greater than those in $column_B, at least $mostly_pct % of the time."
            else:
                template_str = "Values in $column_A must be greater than or equal to those in $column_B, at least $mostly_pct % of the time."
        
        if params.get("parse_strings_as_datetimes"):
            template_str += " Values should be parsed as datetimes."
        
        return [{
            "content_block_type": "string_template",
            "string_template": {
                "template": template_str,
                "params": params,
                "styling": styling,
            }
        }]
    
    @classmethod
    def expect_column_pair_values_to_be_equal(cls, expectation, styling=None, include_column_name=True):
        params = substitute_none_for_missing(
            expectation["kwargs"],
            ["column_A", "column_B",
             "ignore_row_if", "mostly", ]
        )
        
        # NOTE: This renderer doesn't do anything with "ignore_row_if"
        
        if (params["column_A"] is None) or (params["column_B"] is None):
            template_str = " unrecognized kwargs for expect_column_pair_values_to_be_equal: missing column."
        
        if params["mostly"] is None:
            template_str = "Values in $column_A and $column_B must always be equal."
        else:
            # Note: this pattern for type conversion seems to work reasonably well.
            # Note: I'm not 100% sure that this is the right place to encode details like how many decimals to show.
            params["mostly_pct"] = "%.1f" % (params["mostly"] * 100,)
            template_str = "Values in $column_A and $column_B must be equal, at least $mostly_pct % of the time."
        
        return [{
            "content_block_type": "string_template",
            "string_template": {
                "template": template_str,
                "params": params,
                "styling": styling,
            }
        }]
    
    @classmethod
    def expect_table_columns_to_match_ordered_list(cls, expectation, styling=None, include_column_name=True):
        params = substitute_none_for_missing(
            expectation["kwargs"],
            ["column_list"]
        )
        
        if params["column_list"] is None:
            template_str = "This table should have a list of columns in a specific order, but that order is not specified."
        
        else:
            template_str = "This table should have these columns in this order: "
            for idx in range(len(params["column_list"]) - 1):
                template_str += "$column_list_" + str(idx) + ", "
                params["column_list_" + str(idx)] = params["column_list"][idx]
            
            template_str += "$column_list_" + str(idx + 1)
            params["column_list_" + str(idx + 1)] = params["column_list"][idx + 1]
        
        return [{
            "content_block_type": "string_template",
            "string_template": {
                "template": template_str,
                "params": params,
                "styling": styling,
            }
        }]
    
    @classmethod
    def expect_multicolumn_values_to_be_unique(cls, expectation, styling=None, include_column_name=True):
        params = substitute_none_for_missing(
            expectation["kwargs"],
            ["column_list", "ignore_row_if"]
        )
        
        template_str = "Values must always be unique across columns: "
        for idx in range(len(params["column_list"]) - 1):
            template_str += "$column_list_" + str(idx) + ", "
            params["column_list_" + str(idx)] = params["column_list"][idx]
        
        template_str += "$column_list_" + str(idx + 1)
        params["column_list_" + str(idx + 1)] = params["column_list"][idx + 1]
        
        return [{
            "content_block_type": "string_template",
            "string_template": {
                "template": template_str,
                "params": params,
                "styling": styling,
            }
        }]

    @classmethod
    def expect_table_column_count_to_equal(cls, expectation, styling=None, include_column_name=True):
        params = substitute_none_for_missing(
            expectation["kwargs"],
            ["value"]
        )
        template_str = "Must have exactly $value columns."
    
        return [{
            "content_block_type": "string_template",
            "string_template": {
                "template": template_str,
                "params": params,
                "styling": styling,
            }
        }]

    @classmethod
    def expect_table_column_count_to_be_between(cls, expectation, styling=None, include_column_name=True):
        params = substitute_none_for_missing(
            expectation["kwargs"],
            ["min_value", "max_value"]
        )
    
        if params["min_value"] is None and params["max_value"] is None:
            template_str = "May have any number of columns."
        else:
            if params["min_value"] is not None and params["max_value"] is not None:
                template_str = "Must have between $min_value and $max_value columns."
            elif params["min_value"] is None:
                template_str = "Must have less than than $max_value columns."
            elif params["max_value"] is None:
                template_str = "Must have more than $min_value columns."
    
        return [{
            "content_block_type": "string_template",
            "string_template": {
                "template": template_str,
                "params": params,
                "styling": styling,
            }
        }]
    
    @classmethod
    def expect_table_row_count_to_be_between(cls, expectation, styling=None, include_column_name=True):
        params = substitute_none_for_missing(
            expectation["kwargs"],
            ["min_value", "max_value"]
        )
        
        if params["min_value"] is None and params["max_value"] is None:
            template_str = "May have any number of rows."
        else:
            if params["min_value"] is not None and params["max_value"] is not None:
                template_str = "Must have between $min_value and $max_value rows."
            elif params["min_value"] is None:
                template_str = "Must have less than than $max_value rows."
            elif params["max_value"] is None:
                template_str = "Must have more than $min_value rows."
        
        return [{
            "content_block_type": "string_template",
            "string_template": {
                "template": template_str,
                "params": params,
                "styling": styling,
            }
        }]
    
    @classmethod
    def expect_table_row_count_to_equal(cls, expectation, styling=None, include_column_name=True):
        params = substitute_none_for_missing(
            expectation["kwargs"],
            ["value"]
        )
        template_str = "Must have exactly $value rows."
        
        return [{
            "content_block_type": "string_template",
            "string_template": {
                "template": template_str,
                "params": params,
                "styling": styling,
            }
        }]
    
    @classmethod
    def expect_column_distinct_values_to_be_in_set(cls, expectation, styling=None, include_column_name=True):
        params = substitute_none_for_missing(
            expectation["kwargs"],
            ["column", "value_set"],
        )
        
        if params["value_set"] is None or len(params["value_set"]) == 0:
            
            if include_column_name:
                template_str = "$column distinct values must belong to this set: [ ]"
            else:
                template_str = "distinct values must belong to a set, but that set is not specified."
        
        else:
            
            for i, v in enumerate(params["value_set"]):
                params["v__" + str(i)] = v
            values_string = " ".join(
                ["$v__" + str(i) for i, v in enumerate(params["value_set"])]
            )
            
            if include_column_name:
                template_str = "$column distinct values must belong to this set: " + values_string + "."
            else:
                template_str = "distinct values must belong to this set: " + values_string + "."
        
        return [{
            "content_block_type": "string_template",
            "string_template": {
                "template": template_str,
                "params": params,
                "styling": styling,
            }
        }]
    
    @classmethod
    def expect_column_values_to_not_be_null(cls, expectation, styling=None, include_column_name=True):
        params = substitute_none_for_missing(
            expectation["kwargs"],
            ["column", "mostly"],
        )

        if params["mostly"] is not None:
            params["mostly_pct"] = "%.1f" % (params["mostly"] * 100,)
            if include_column_name:
                template_str = "$column values must not be null, at least $mostly_pct % of the time."
            else:
                template_str = "values must not be null, at least $mostly_pct % of the time."
        else:
            if include_column_name:
                template_str = "$column values must never be null."
            else:
                template_str = "values must never be null."
        
        return [{
            "content_block_type": "string_template",
            "string_template": {
                "template": template_str,
                "params": params,
                "styling": styling,
            }
        }]
    
    @classmethod
    def expect_column_values_to_be_null(cls, expectation, styling=None, include_column_name=True):
        params = substitute_none_for_missing(
            expectation["kwargs"],
            ["column", "mostly"]
        )
        
        if params["mostly"] is not None:
            params["mostly_pct"] = "%.1f" % (params["mostly"] * 100,)
            template_str = "values must be null, at least $mostly_pct % of the time."
        else:
            template_str = "values must be null."
        
        if include_column_name:
            template_str = "$column " + template_str
        
        return [{
            "content_block_type": "string_template",
            "string_template": {
                "template": template_str,
                "params": params,
                "styling": styling,
            }
        }]
    
    @classmethod
    def expect_column_values_to_be_of_type(cls, expectation, styling=None, include_column_name=True):
        params = substitute_none_for_missing(
            expectation["kwargs"],
            ["column", "type_", "mostly"]
        )
        
        if params["mostly"] is not None:
            params["mostly_pct"] = "%.1f" % (params["mostly"] * 100,)
            template_str = "values must be of type $type_, at least $mostly_pct % of the time."
        else:
            template_str = "values must be of type $type_."
        
        if include_column_name:
            template_str = "$column " + template_str
        
        return [{
            "content_block_type": "string_template",
            "string_template": {
                "template": template_str,
                "params": params,
                "styling": styling,
            }
        }]
    
    @classmethod
    def expect_column_values_to_be_in_type_list(cls, expectation, styling=None, include_column_name=True):
        params = substitute_none_for_missing(
            expectation["kwargs"],
            ["column", "type_list", "mostly"],
        )

        if params["type_list"] is not None:
            for i, v in enumerate(params["type_list"]):
                params["v__"+str(i)] = v
            values_string = " ".join(
                ["$v__"+str(i) for i, v in enumerate(params["type_list"])]
            )

            if params["mostly"] is not None:
                params["mostly_pct"] = "%.1f" % (params["mostly"] * 100,)

                if include_column_name:
                    # NOTE: Localization will be tricky for this template_str.
                    template_str = "$column value types must belong to this set: " + values_string + ", at least $mostly_pct % of the time."
                else:
                    # NOTE: Localization will be tricky for this template_str.
                    template_str = "value types must belong to this set: " + values_string + ", at least $mostly_pct % of the time."
            else:
                if include_column_name:
                    # NOTE: Localization will be tricky for this template_str.
                    template_str = "$column value types must belong to this set: "+values_string+"."
                else:
                    # NOTE: Localization will be tricky for this template_str.
                    template_str = "value types must belong to this set: "+values_string+"."
        else:
            if include_column_name:
                # NOTE: Localization will be tricky for this template_str.
                template_str = "$column value types must belong to a set which has not yet been defined"
            else:
                template_str = "value types must belong to a set which has not yet been defined"

        return [{
            "content_block_type": "string_template",
            "string_template": {
                "template": template_str,
                "params": params,
                "styling": styling,
            }
        }]

    @classmethod
    def expect_column_values_to_be_in_set(cls, expectation, styling=None, include_column_name=True):
        params = substitute_none_for_missing(
            expectation["kwargs"],
            ["column", "value_set", "mostly", "parse_strings_as_datetimes"]
        )
        
        if params["value_set"] is None or len(params["value_set"]) == 0:
            values_string = "[ ]"
        else:
            for i, v in enumerate(params["value_set"]):
                params["v__" + str(i)] = v
            
            values_string = " ".join(
                ["$v__" + str(i) for i, v in enumerate(params["value_set"])]
            )
            
        template_str = "values must belong to this set: " + values_string
        
        if params["mostly"] is not None:
            params["mostly_pct"] = "%.1f" % (params["mostly"] * 100,)
            template_str += ", at least $mostly_pct % of the time."
        else:
            template_str += "."
        
        if params.get("parse_strings_as_datetimes"):
            template_str += " Values should be parsed as datetimes."
        
        if include_column_name:
            template_str = "$column " + template_str
        
        return [{
            "content_block_type": "string_template",
            "string_template": {
                "template": template_str,
                "params": params,
                "styling": styling,
            }
        }]
    
    @classmethod
    def expect_column_values_to_not_be_in_set(cls, expectation, styling=None, include_column_name=True):
        params = substitute_none_for_missing(
            expectation["kwargs"],
            ["column", "value_set", "mostly", "parse_strings_as_datetimes"]
        )
        
        if params["value_set"] is None or len(params["value_set"]) == 0:
            values_string = "[ ]"
        else:
            for i, v in enumerate(params["value_set"]):
                params["v__" + str(i)] = v
            
            values_string = " ".join(
                ["$v__" + str(i) for i, v in enumerate(params["value_set"])]
            )
            
        template_str = "values must not belong to this set: " + values_string
    
        if params["mostly"] is not None:
            params["mostly_pct"] = "%.1f" % (params["mostly"] * 100,)
            template_str += ", at least $mostly_pct % of the time."
        else:
            template_str += "."
        
        if params.get("parse_strings_as_datetimes"):
            template_str += " Values should be parsed as datetimes."
        
        if include_column_name:
            template_str = "$column"
        
        return [{
            "content_block_type": "string_template",
            "string_template": {
                "template": template_str,
                "params": params,
                "styling": styling,
            }
        }]
    
    @classmethod
    def expect_column_proportion_of_unique_values_to_be_between(cls, expectation, styling=None,
                                                                include_column_name=True):
        params = substitute_none_for_missing(
            expectation["kwargs"],
            ["column", "min_value", "max_value"],
        )
        
        if params["min_value"] is None and params["max_value"] is None:
            template_str = "may have any percentage of unique values."
        else:
            if params["min_value"] is None:
                template_str = "must have no more than $max_value% unique values."
            elif params["max_value"] is None:
                template_str = "must have at least $min_value% unique values."
            else:
                template_str = "must have between $min_value and $max_value% unique values."
        
        if include_column_name:
            template_str = "$column " + template_str
        
        return [{
            "content_block_type": "string_template",
            "string_template": {
                "template": template_str,
                "params": params,
                "styling": styling,
            }
        }]
    
    # TODO: test parse_strings_as_datetimes
    @classmethod
    def expect_column_values_to_be_increasing(cls, expectation, styling=None, include_column_name=True):
        params = substitute_none_for_missing(
            expectation["kwargs"],
            ["column", "strictly", "mostly", "parse_strings_as_datetimes"]
        )
        
        if params.get("strictly"):
            template_str = "values must be strictly greater than previous values"
        else:
            template_str = "values must be greater than or equal to previous values"
            
        if params["mostly"] is not None:
            params["mostly_pct"] = "%.1f" % (params["mostly"] * 100,)
            template_str += ", at least $mostly_pct % of the time."
        else:
            template_str += "."
        
        if params.get("parse_strings_as_datetimes"):
            template_str += " Values should be parsed as datetimes."
        
        if include_column_name:
            template_str = "$column " + template_str
        
        return [{
            "content_block_type": "string_template",
            "string_template": {
                "template": template_str,
                "params": params,
                "styling": styling,
            }
        }]
    
    # TODO: test parse_strings_as_datetimes
    @classmethod
    def expect_column_values_to_be_decreasing(cls, expectation, styling=None, include_column_name=True):
        params = substitute_none_for_missing(
            expectation["kwargs"],
            ["column", "strictly", "mostly", "parse_strings_as_datetimes"]
        )
        
        if params.get("strictly"):
            template_str = "values must be strictly less than previous values"
        else:
            template_str = "values must be less than or equal to previous values"
    
        if params["mostly"] is not None:
            params["mostly_pct"] = "%.1f" % (params["mostly"] * 100,)
            template_str += ", at least $mostly_pct % of the time."
        else:
            template_str += "."
        
        if params.get("parse_strings_as_datetimes"):
            template_str += " Values should be parsed as datetimes."
        
        if include_column_name:
            template_str = "$column " + template_str
        
        return [{
            "content_block_type": "string_template",
            "string_template": {
                "template": template_str,
                "params": params,
                "styling": styling,
            }
        }]
    
    @classmethod
    def expect_column_value_lengths_to_be_between(cls, expectation, styling=None, include_column_name=True):
        params = substitute_none_for_missing(
            expectation["kwargs"],
            ["column", "min_value", "max_value", "mostly"],
        )
        
        if (params["min_value"] is None) and (params["max_value"] is None):
            template_str = "values may have any length."
        else:
            if params["mostly"] is not None:
                params["mostly_pct"] = "%.1f" % (params["mostly"]*100,)
                if params["min_value"] is not None and params["max_value"] is not None:
                    template_str = "values must be between $min_value and $max_value characters long, at least $mostly_pct % of the time."
                
                elif params["min_value"] is None:
                    template_str = "values must be less than $max_value characters long, at least $mostly_pct % of the time."
                
                elif params["max_value"] is None:
                    template_str = "values must be more than $min_value characters long, at least $mostly_pct % of the time."
            else:
                if params["min_value"] is not None and params["max_value"] is not None:
                    template_str = "values must always be between $min_value and $max_value characters long."
                
                elif params["min_value"] is None:
                    template_str = "values must always be less than $max_value characters long."
                
                elif params["max_value"] is None:
                    template_str = "values must always be more than $min_value characters long."
        
        if include_column_name:
            template_str = "$column " + template_str
        
        return [{
            "content_block_type": "string_template",
            "string_template": {
                "template": template_str,
                "params": params,
                "styling": styling,
            }
        }]
    
    @classmethod
    def expect_column_value_lengths_to_equal(cls, expectation, styling=None, include_column_name=True):
        params = substitute_none_for_missing(
            expectation["kwargs"],
            ["column", "value", "mostly"]
        )
        
        if params.get("value") is None:
            template_str = "values may have any length."
        else:
            template_str = "values must be $value characters long"
            if params["mostly"] is not None:
                params["mostly_pct"] = "%.1f" % (params["mostly"] * 100,)
                template_str += ", at least $mostly_pct % of the time."
            else:
                template_str += "."
        
        if include_column_name:
            template_str = "$column " + template_str
        
        return [{
            "content_block_type": "string_template",
            "string_template": {
                "template": template_str,
                "params": params,
                "styling": styling,
            }
        }]
    
    @classmethod
    def expect_column_values_to_match_regex(cls, expectation, styling=None, include_column_name=True):
        params = substitute_none_for_missing(
            expectation["kwargs"],
            ["column", "regex", "mostly"]
        )
        
        if not params.get("regex"):
            template_str = "values must match a regular expression but none was specified."
        else:
            template_str = "values must match this regular expression: $regex"
            if params["mostly"] is not None:
                params["mostly_pct"] = "%.1f" % (params["mostly"] * 100,)
                template_str += ", at least $mostly_pct % of the time."
            else:
                template_str += "."
        
        if include_column_name:
            template_str = "$column " + template_str
        
        return [{
            "content_block_type": "string_template",
            "string_template": {
                "template": template_str,
                "params": params,
                "styling": styling,
            }
        }]
    
    @classmethod
    def expect_column_values_to_not_match_regex(cls, expectation, styling=None, include_column_name=True):
        params = substitute_none_for_missing(
            expectation["kwargs"],
            ["column", "regex", "mostly"],
        )
        
        if not params.get("regex"):
            template_str = "values must not match a regular expression but none was specified."
        else:
            if params["mostly"] is not None:
                params["mostly_pct"] = "%.1f" % (params["mostly"] * 100,)
                if include_column_name:
                    template_str = "$column values must not match this regular expression: $regex, at least $mostly_pct % of the time."
                else:
                    template_str = "values must not match this regular expression: $regex, at least $mostly_pct % of the time."
            else:
                if include_column_name:
                    template_str = "$column values must not match this regular expression: $regex."
                else:
                    template_str = "values must not match this regular expression: $regex."
        
        return [{
            "content_block_type": "string_template",
            "string_template": {
                "template": template_str,
                "params": params,
                "styling": styling,
            }
        }]
    
    @classmethod
    def expect_column_values_to_match_regex_list(cls, expectation, styling=None, include_column_name=True):
        params = substitute_none_for_missing(
            expectation["kwargs"],
            ["column", "regex_list", "mostly", "match_on"],
        )
        
        if not params.get("regex_list") or len(params.get("regex_list")) == 0:
            values_string = "[ ]"
        else:
            for i, v in enumerate(params["regex_list"]):
                params["v__" + str(i)] = v
            values_string = " ".join(
                ["$v__" + str(i) for i, v in enumerate(params["regex_list"])]
            )
            
        if params.get("match_on") == "all":
            template_str = "values must match all of the following regular expressions: " + values_string
        else:
            template_str = "values must match any of the following regular expressions: " + values_string
            
        if params["mostly"] is not None:
            params["mostly_pct"] = "%.1f" % (params["mostly"] * 100,)
            template_str += ", at least $mostly_pct % of the time."
        else:
            template_str += "."
        
        if include_column_name:
            template_str = "$column " + template_str
        
        return [{
            "content_block_type": "string_template",
            "string_template": {
                "template": template_str,
                "params": params,
                "styling": styling,
            }
        }]
    
    @classmethod
    def expect_column_values_to_not_match_regex_list(cls, expectation, styling=None, include_column_name=True):
        params = substitute_none_for_missing(
            expectation["kwargs"],
            ["column", "regex_list", "mostly"],
        )
        
        if not params.get("regex_list") or len(params.get("regex_list")) == 0:
            values_string = "[ ]"
        else:
            for i, v in enumerate(params["regex_list"]):
                params["v__" + str(i)] = v
            values_string = " ".join(
                ["$v__" + str(i) for i, v in enumerate(params["regex_list"])]
            )
            
        template_str = "values must not match any of the following regular expressions: " + values_string
        
        if params["mostly"] is not None:
            params["mostly_pct"] = "%.1f" % (params["mostly"] * 100,)
            template_str += ", at least $mostly_pct % of the time."
        else:
            template_str += "."
        
        if include_column_name:
            template_str = "$column " + template_str
        
        return [{
            "content_block_type": "string_template",
            "string_template": {
                "template": template_str,
                "params": params,
                "styling": styling,
            }
        }]
    
    @classmethod
    def expect_column_values_to_match_strftime_format(cls, expectation, styling=None, include_column_name=True):
        params = substitute_none_for_missing(
            expectation["kwargs"],
            ["column", "strftime_format", "mostly"],
        )
        
        if not params.get("strftime_format"):
            template_str = "values must match a strftime format but none was specified."
        else:
            template_str = "values must match the following strftime format: $strftime_format"
            if params["mostly"] is not None:
                params["mostly_pct"] = "%.1f" % (params["mostly"] * 100,)
                template_str += ", at least $mostly_pct % of the time."
            else:
                template_str += "."
        
        if include_column_name:
            template_str = "$column " + template_str
        
        return [{
            "content_block_type": "string_template",
            "string_template": {
                "template": template_str,
                "params": params,
                "styling": styling,
            }
        }]
    
    @classmethod
    def expect_column_values_to_be_dateutil_parseable(cls, expectation, styling=None, include_column_name=True):
        params = substitute_none_for_missing(
            expectation["kwargs"],
            ["column", "mostly"],
        )
        
        template_str = "values must be parseable by dateutil"
        
        if params["mostly"] is not None:
            params["mostly_pct"] = "%.1f" % (params["mostly"] * 100,)
            template_str += ", at least $mostly_pct % of the time."
        else:
            template_str += "."
        
        if include_column_name:
            template_str = "$column " + template_str
        
        return [{
            "content_block_type": "string_template",
            "string_template": {
                "template": template_str,
                "params": params,
                "styling": styling,
            }
        }]
    
    @classmethod
    def expect_column_values_to_be_json_parseable(cls, expectation, styling=None, include_column_name=True):
        params = substitute_none_for_missing(
            expectation["kwargs"],
            ["column", "mostly"],
        )
        
        template_str = "values must be parseable as JSON"
    
        if params["mostly"] is not None:
            params["mostly_pct"] = "%.1f" % (params["mostly"] * 100,)
            template_str += ", at least $mostly_pct % of the time."
        else:
            template_str += "."
        
        if include_column_name:
            template_str = "$column " + template_str
        
        return [{
            "content_block_type": "string_template",
            "string_template": {
                "template": template_str,
                "params": params,
                "styling": styling,
            }
        }]
    
    @classmethod
    def expect_column_values_to_match_json_schema(cls, expectation, styling=None, include_column_name=True):
        params = substitute_none_for_missing(
            expectation["kwargs"],
            ["column", "mostly", "json_schema"],
        )
        
        if not params.get("json_schema"):
            template_str = "values must match a JSON Schema but none was specified."
        else:
            params["formatted_json"] = "<pre>" + json.dumps(params.get("json_schema"), indent=4) + "</pre>"
            if params["mostly"] is not None:
                params["mostly_pct"] = "%.1f" % (params["mostly"] * 100,)
                template_str = "values must match the following JSON Schema, at least $mostly_pct % of the time: $formatted_json"
            else:
                template_str = "values must match the following JSON Schema: $formatted_json"
        
        if include_column_name:
            template_str = "$column " + template_str
        
        return [{
            "content_block_type": "string_template",
            "string_template": {
                "template": template_str,
                "params": params,
                "styling": {
                    "params":
                        {
                            "formatted_json": {
                                "classes": []
                            }
                        }
                },
            }
        }]
    
    @classmethod
    def expect_column_distinct_values_to_contain_set(cls, expectation, styling=None, include_column_name=True):
        params = substitute_none_for_missing(
            expectation["kwargs"],
            ["column", "value_set", "parse_strings_as_datetimes"]
        )
        
        if params["value_set"] is None or len(params["value_set"]) == 0:
            values_string = "[ ]"
        else:
            for i, v in enumerate(params["value_set"]):
                params["v__" + str(i)] = v
            
            values_string = " ".join(
                ["$v__" + str(i) for i, v in enumerate(params["value_set"])]
            )
            
        template_str = "distinct values must contain this set: " + values_string + "."
        
        if params.get("parse_strings_as_datetimes"):
            template_str += " Values should be parsed as datetimes."
        
        if include_column_name:
            template_str = "$column " + template_str
        
        return [{
            "content_block_type": "string_template",
            "string_template": {
                "template": template_str,
                "params": params,
                "styling": styling,
            }
        }]
    
    @classmethod
    def expect_column_distinct_values_to_equal_set(cls, expectation, styling=None, include_column_name=True):
        params = substitute_none_for_missing(
            expectation["kwargs"],
            ["column", "value_set", "parse_strings_as_datetimes"]
        )
        
        if params["value_set"] is None or len(params["value_set"]) == 0:
            values_string = "[ ]"
        else:
            for i, v in enumerate(params["value_set"]):
                params["v__" + str(i)] = v
            
            values_string = " ".join(
                ["$v__" + str(i) for i, v in enumerate(params["value_set"])]
            )
            
        template_str = "distinct values must match this set: " + values_string + "."
        
        if params.get("parse_strings_as_datetimes"):
            template_str += " Values should be parsed as datetimes."
        
        if include_column_name:
            template_str = "$column " + template_str
        
        return [{
            "content_block_type": "string_template",
            "string_template": {
                "template": template_str,
                "params": params,
                "styling": styling,
            }
        }]
    
    @classmethod
    def expect_column_mean_to_be_between(cls, expectation, styling=None, include_column_name=True):
        params = substitute_none_for_missing(
            expectation["kwargs"],
            ["column", "min_value", "max_value"]
        )
        
        if (params["min_value"] is None) and (params["max_value"] is None):
            template_str = "mean may have any numerical value."
        else:
            if params["min_value"] is not None and params["max_value"] is not None:
                template_str = "mean must be between $min_value and $max_value."
            elif params["min_value"] is None:
                template_str = "mean must be less than $max_value."
            elif params["max_value"] is None:
                template_str = "mean must be more than $min_value."
        
        if include_column_name:
            template_str = "$column " + template_str
        
        return [{
            "content_block_type": "string_template",
            "string_template": {
                "template": template_str,
                "params": params,
                "styling": styling,
            }
        }]

    @classmethod
    def expect_column_median_to_be_between(cls, expectation, styling=None, include_column_name=True):
        params = substitute_none_for_missing(
            expectation["kwargs"],
            ["column", "min_value", "max_value"]
        )
    
        if (params["min_value"] is None) and (params["max_value"] is None):
            template_str = "median may have any numerical value."
        else:
            if params["min_value"] is not None and params["max_value"] is not None:
                template_str = "median must be between $min_value and $max_value."
            elif params["min_value"] is None:
                template_str = "median must be less than $max_value."
            elif params["max_value"] is None:
                template_str = "median must be more than $min_value."
    
        if include_column_name:
            template_str = "$column " + template_str
    
        return [{
            "content_block_type": "string_template",
            "string_template": {
                "template": template_str,
                "params": params,
                "styling": styling,
            }
        }]
        
    @classmethod
    def expect_column_stdev_to_be_between(cls, expectation, styling=None, include_column_name=True):
        params = substitute_none_for_missing(
            expectation["kwargs"],
            ["column", "min_value", "max_value"]
        )
    
        if (params["min_value"] is None) and (params["max_value"] is None):
            template_str = "standard deviation may have any numerical value."
        else:
            if params["min_value"] is not None and params["max_value"] is not None:
                template_str = "standard deviation must be between $min_value and $max_value."
            elif params["min_value"] is None:
                template_str = "standard deviation must be less than $max_value."
            elif params["max_value"] is None:
                template_str = "standard deviation must be more than $min_value."
    
        if include_column_name:
            template_str = "$column " + template_str
    
        return [{
            "content_block_type": "string_template",
            "string_template": {
                "template": template_str,
                "params": params,
                "styling": styling,
            }
        }]
        
    @classmethod
    def expect_column_max_to_be_between(cls, expectation, styling=None, include_column_name=True):
        params = substitute_none_for_missing(
            expectation["kwargs"],
            ["column", "min_value", "max_value", "parse_strings_as_datetimes"]
        )
    
        if (params["min_value"] is None) and (params["max_value"] is None):
            template_str = "maximum value may have any numerical value."
        else:
            if params["min_value"] is not None and params["max_value"] is not None:
                template_str = "maximum value must be between $min_value and $max_value."
            elif params["min_value"] is None:
                template_str = "maximum value must be less than $max_value."
            elif params["max_value"] is None:
                template_str = "maximum value must be more than $min_value."
    
        if params.get("parse_strings_as_datetimes"):
            template_str += " Values should be parsed as datetimes."
    
        if include_column_name:
            template_str = "$column " + template_str
    
        return [{
            "content_block_type": "string_template",
            "string_template": {
                "template": template_str,
                "params": params,
                "styling": styling,
            }
        }]
    
    @classmethod
    def expect_column_min_to_be_between(cls, expectation, styling=None, include_column_name=True):
        params = substitute_none_for_missing(
            expectation["kwargs"],
            ["column", "min_value", "max_value", "parse_strings_as_datetimes"]
        )
        
        if (params["min_value"] is None) and (params["max_value"] is None):
            template_str = "minimum value may have any numerical value."
        else:
            if params["min_value"] is not None and params["max_value"] is not None:
                template_str = "minimum value must be between $min_value and $max_value."
            elif params["min_value"] is None:
                template_str = "minimum value must be less than $max_value."
            elif params["max_value"] is None:
                template_str = "minimum value must be more than $min_value."
        
        if params.get("parse_strings_as_datetimes"):
            template_str += " Values should be parsed as datetimes."
        
        if include_column_name:
            template_str = "$column " + template_str
        
        return [{
            "content_block_type": "string_template",
            "string_template": {
                "template": template_str,
                "params": params,
                "styling": styling,
            }
        }]
    
    @classmethod
    def expect_column_sum_to_be_between(cls, expectation, styling=None, include_column_name=True):
        params = substitute_none_for_missing(
            expectation["kwargs"],
            ["column", "min_value", "max_value"]
        )
        
        if (params["min_value"] is None) and (params["max_value"] is None):
            template_str = "sum may have any numerical value."
        else:
            if params["min_value"] is not None and params["max_value"] is not None:
                template_str = "sum must be between $min_value and $max_value."
            elif params["min_value"] is None:
                template_str = "sum must be less than $max_value."
            elif params["max_value"] is None:
                template_str = "sum must be more than $min_value."
        
        if include_column_name:
            template_str = "$column " + template_str
        
        return [{
            "content_block_type": "string_template",
            "string_template": {
                "template": template_str,
                "params": params,
                "styling": styling,
            }
        }]
    
    @classmethod
    def expect_column_most_common_value_to_be_in_set(cls, expectation, styling=None, include_column_name=True):
        params = substitute_none_for_missing(
            expectation["kwargs"],
            ["column", "value_set", "ties_okay"]
        )
        
        if params["value_set"] is None or len(params["value_set"]) == 0:
            values_string = "[ ]"
        else:
            for i, v in enumerate(params["value_set"]):
                params["v__" + str(i)] = v
            
            values_string = " ".join(
                ["$v__" + str(i) for i, v in enumerate(params["value_set"])]
            )
            
        template_str = "most common value must belong to this set: " + values_string + "."
        
        if params.get("ties_okay"):
            template_str += " Values outside this set that are as common (but not more common) are allowed."
        
        if include_column_name:
            template_str = "$column " + template_str
        
        return [{
            "content_block_type": "string_template",
            "string_template": {
                "template": template_str,
                "params": params,
                "styling": styling,
            }
        }]
    
    @classmethod
    def expect_column_kl_divergence_to_be_less_than(cls, expectation, styling=None, include_column_name=True):
        params = substitute_none_for_missing(
            expectation["kwargs"],
            ["column", "partition_object", "threshold"]
        )
        
        expected_distribution = None
        if not params.get("partition_object"):
            template_str = "Column can match any distribution."
        else:
            template_str = "Kullback-Leibler (KL) divergence with respect to the following distribution must be " \
                           "lower than $threshold:\n\n"

            weights = params["partition_object"]["weights"]
            if len(weights) <= 10:
                height = 200
                width = 200
                col_width = 4
            else:
                height = 300
                width = 300
                col_width = 6
                
            if params["partition_object"].get("bins"):
                bins = params["partition_object"]["bins"]
                bins_x1 = [round(value, 1) for value in bins[:-1]]
                bins_x2 = [round(value, 1) for value in bins[1:]]
    
                df = pd.DataFrame({
                    "bin_min": bins_x1,
                    "bin_max": bins_x2,
                    "weights": weights,
                })
                df.weights *= 100
    
                bars = alt.Chart(df).mark_bar().encode(
                    x='bin_min:O',
                    x2='bin_max:O',
                    y="weights:Q"
                ).properties(width=width, height=height, autosize="fit")
    
                chart = bars.to_json()
            elif params["partition_object"].get("values"):
                values = params["partition_object"]["values"]
                
                df = pd.DataFrame({
                    "values": values,
                    "weights": weights
                })
                df.weights *= 100

                bars = alt.Chart(df).mark_bar().encode(
                    x='values:N',
                    y="weights:Q"
                ).properties(width=width, height=height, autosize="fit")
                chart = bars.to_json()

            expected_distribution = {
                "content_block_type": "graph",
                "graph": chart,
                "styling": {
                    "classes": ["col-" + str(col_width)],
                    "styles": {
                        "margin-top": "20px",
                    }
                }
            }

        if include_column_name:
            template_str = "$column " + template_str
        
        expectation_string_obj = {
            "content_block_type": "string_template",
            "string_template": {
                "template": template_str,
                "params": params
            }
        }
        
        if expected_distribution:
            return [
                expectation_string_obj,
                expected_distribution
            ]
        else:
            return [expectation_string_obj]
    
    @classmethod
    def expect_column_values_to_be_unique(cls, expectation, styling=None, include_column_name=True):
        params = substitute_none_for_missing(
            expectation["kwargs"],
            ["column", "mostly"],
        )

        if include_column_name:
            template_str = "$column values must be unique"
        else:
            template_str = "values must be unique"

        if params["mostly"] is not None:
            params["mostly_pct"] = ("%.8f" % (params["mostly"] * 100,)).rstrip('0').rstrip('.')
            template_str += ", at least $mostly_pct % of the time."
        else:
            template_str += "."
        
        return [{
            "content_block_type": "string_template",
            "string_template": {
                "template": template_str,
                "params": params,
                "styling": styling,
            }
        }]<|MERGE_RESOLUTION|>--- conflicted
+++ resolved
@@ -5,12 +5,9 @@
 from great_expectations.render.renderer.content_block.content_block import ContentBlockRenderer
 from great_expectations.render.util import ordinal
 
-<<<<<<< HEAD
 import pandas as pd
 import altair as alt
 
-=======
->>>>>>> 607258e0
 
 def substitute_none_for_missing(kwargs, kwarg_list):
     """Utility function to plug Nones in when optional parameters are not specified in expectation kwargs.
