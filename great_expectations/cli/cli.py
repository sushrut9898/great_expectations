--- conflicted
+++ resolved
@@ -33,11 +33,7 @@
 from .datasource import (
     add_datasource as add_datasource_impl,
     profile_datasource,
-<<<<<<< HEAD
     create_expectation_suite as create_expectation_suite_impl,
-=======
-    create_sample_expectation_suite,
->>>>>>> b83347b8
     build_docs as build_documentation_impl,
     get_batch_kwargs
 )
@@ -298,72 +294,6 @@
         except ge_exceptions.DataContextError as e:
             cli_message("<red>{}</red>".format(e))
 
-<<<<<<< HEAD
-=======
-        context, data_source_name, data_source_type = _create_new_project(target_directory)
-        if not data_source_name:  # no datasource was created
-            return
-
-        # TODO remove crap here - don't need all these returns
-        data_assets, profiler, profiling_results = create_sample_expectation_suite(
-            context,
-            data_source_name,
-            additional_batch_kwargs={"limit": 1000},
-            open_docs=view,
-        )
-
-        notebook_renderer = NotebookRenderer()
-
-        for result in profiling_results["results"]:
-            # TODO brittle
-            suite = result[0]
-            assert isinstance(suite, NamespaceAwareExpectationSuite)
-            suite_name = suite.expectation_suite_name
-
-            validation_result = result[1]
-            assert isinstance(validation_result, ExpectationSuiteValidationResult)
-            batch_kwargs = validation_result.meta.get("batch_kwargs")
-            data_asset_identifier = validation_result.meta.get("data_asset_name")
-            human_data_asset_name = data_asset_identifier.generator_asset
-
-            logger.debug(f"\nRendering a notebook for {human_data_asset_name} and suite {suite_name}")
-            logger.debug(f"batch_kwargs: {batch_kwargs}")
-            logger.debug(f"data_source_name: {data_source_name}")
-
-            notebook_name = f"{human_data_asset_name}_{suite_name}.ipynb"
-            notebook_path = os.path.join(context.root_directory, "notebooks", notebook_name)
-            notebook_renderer.render_to_disk(suite, batch_kwargs, notebook_path)
-
-
-        # TODO maybe loop over profiling results since they contain suites and validation results
-        # for data_asset in data_assets:
-        #     # TODO brittle
-        #     # print("\n\n\n")
-        #     # print(profiling_results)
-        #     # print("\n\n\n")
-        #     # sys.exit(1)
-        #     # batch_kwargs = profiling_results["results"][0][1]["meta"]["batch_kwargs"]
-        #
-        #     print(f"data_asset: {data_asset}")
-        #     suite = context.get_expectation_suite(
-        #         data_asset_name=data_asset,
-        #         expectation_suite_name=str(profiler.__name__)
-        #     )
-        #     suite_name = suite.expectation_suite_name
-        #
-        #     print(f"\nRendering a notebook for {data_asset} and suite {suite_name}")
-        #
-        #     # batch_kwargs = context.build_batch_kwargs(data_asset, partition_id="profiler")
-        #     batch_kwargs = context.yield_batch_kwargs(data_asset)
-        #     batch_kwargs_by_data_asset[data_asset] = batch_kwargs
-        #     print(f"batch_kwargs: {batch_kwargs}")
-        #     print(f"data_source_name: {data_source_name}")
-        #
-        #     notebook_name = f"{data_asset}_{suite_name}.ipynb"
-        #     notebook_renderer.render_to_disk(suite, batch_kwargs, os.path.join(context.root_directory, notebook_name))
-            cli_message("""\n<cyan>Great Expectations is now set up.</cyan>""")
-
->>>>>>> b83347b8
 
 
 def _slack_setup(context):
@@ -439,11 +369,7 @@
         return
 
     # TODO do we really want to "profile" every new datasource?
-<<<<<<< HEAD
     profile_datasource(context, datasource_name, open_docs=view)
-=======
-    profile_datasource(context, data_source_name, open_docs=view)
->>>>>>> b83347b8
 
 
 @cli.command()
