--- conflicted
+++ resolved
@@ -50,10 +50,7 @@
         metric_value_kwargs: dict,
         metrics: dict,
         runtime_configuration: dict = None,
-<<<<<<< HEAD
         filter_column_isnull: bool = False,
-=======
->>>>>>> a1727884
     ):
         """Column count metric function"""
         df = execution_engine.get_domain_dataframe(
