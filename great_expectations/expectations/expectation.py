--- conflicted
+++ resolved
@@ -65,20 +65,11 @@
     version = ge_version
     domain_keys = tuple()
     success_keys = tuple()
-<<<<<<< HEAD
     runtime_keys = (
         "include_config",
         "catch_exceptions",
         "result_format",
     )
-=======
-    runtime_kwargs = ("include_config", "catch_exceptions", "result_format",)
->>>>>>> d49c89e8
-    default_kwarg_values = {
-        "include_config": True,
-        "catch_exceptions": True,
-        "result_format": {"result_format": "SUMMARY", "partial_unexpected_count": 20,},
-    }
     _validators = dict()
     _post_validation_hooks = list()
 
