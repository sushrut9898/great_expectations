--- conflicted
+++ resolved
@@ -2,14 +2,6 @@
 import warnings
 from string import Template
 
-<<<<<<< HEAD
-from marshmallow import Schema, ValidationError, fields, post_load
-
-from great_expectations.exceptions import (BatchKwargsError,
-                                           GreatExpectationsError)
-from great_expectations.execution_environment.types import \
-    SqlAlchemyDatasourceTableBatchKwargs
-=======
 from great_expectations.exceptions import BatchKwargsError, GreatExpectationsError
 from great_expectations.execution_environment.types import (
     SqlAlchemyDatasourceTableBatchKwargs,
@@ -20,7 +12,6 @@
     fields,
     post_load,
 )
->>>>>>> effbbf10
 
 from .batch_kwargs_generator import BatchKwargsGenerator
 
