import time
<<<<<<< HEAD
import hashlib
import logging

# from builtins import str
from six import string_types
=======
import logging

try:
    from io import StringIO
except ImportError:
    from StringIO import StringIO

from six import PY2, string_types
>>>>>>> da8df6a7

import pandas as pd

from .datasource import Datasource, ReaderMethods
<<<<<<< HEAD
from great_expectations.datasource.generator import InMemoryGenerator, SubdirReaderGenerator, GlobReaderGenerator
from great_expectations.datasource.types import (
    PandasDatasourceBatchKwargs,
    PandasDatasourceMemoryBatchKwargs,
    PathBatchKwargs
)
=======
from great_expectations.datasource.generator.filesystem_path_generator import SubdirReaderGenerator, GlobReaderGenerator
from great_expectations.datasource.generator.in_memory_generator import InMemoryGenerator
from great_expectations.datasource.generator.s3_generator import S3Generator
>>>>>>> da8df6a7
from great_expectations.dataset.pandas_dataset import PandasDataset
from great_expectations.types import ClassConfig
from great_expectations.exceptions import BatchKwargsError
from great_expectations.data_context.types.resource_identifiers import DataAssetIdentifier
from great_expectations.data_context.types.base import NormalizedDataAssetName

logger = logging.getLogger(__name__)

HASH_THRESHOLD = 1e9

from .util import S3Url

logger = logging.getLogger(__name__)


class PandasDatasource(Datasource):
    """The PandasDatasource produces PandasDataset objects and supports generators capable of 
    interacting with the local filesystem (the default subdir_reader generator), and from
    existing in-memory dataframes.
    """

    @classmethod
    def build_configuration(cls, data_asset_type=None, generators=None, **kwargs):
        """
        Build a full configuration object for a datasource, potentially including generators with defaults.

        Args:
            data_asset_type: A ClassConfig dictionary
            generators: Generator configuration dictionary
            **kwargs: Additional kwargs to be part of the datasource constructor's initialization

        Returns:
            A complete datasource configuration.

        """
        if generators is None:
            # Provide a gentle way to build a datasource with a sane default,
            # including ability to specify the base_directory and reader_options
            base_directory = kwargs.pop("base_directory", "/data")
            # By default, use CSV sniffer to infer separator, which requires the python engine
            reader_options = kwargs.pop("reader_options", {
                "sep": None,
                "engine": "python"
            })
            generators = {
                "default": {
                    "class_name": "SubdirReaderGenerator",
                    "base_directory": base_directory,
                    "reader_options": reader_options
                }
            }
        if data_asset_type is None:
            data_asset_type = ClassConfig(
                class_name="PandasDataset")
        else:
            try:
                data_asset_type = ClassConfig(**data_asset_type)
            except TypeError:
                # In this case, we allow the passed config, for now, in case they're using a legacy string-only config
                pass

        configuration = kwargs
        configuration.update({
            "data_asset_type": data_asset_type,
            "generators": generators,
        })
        return configuration

    def __init__(self, name="pandas", data_context=None, data_asset_type=None, generators=None, **kwargs):
        configuration_with_defaults = PandasDatasource.build_configuration(data_asset_type, generators, **kwargs)
        data_asset_type = configuration_with_defaults.pop("data_asset_type")
        generators = configuration_with_defaults.pop("generators")
        super(PandasDatasource, self).__init__(name,
                                               data_context=data_context,
                                               data_asset_type=data_asset_type,
                                               generators=generators,
                                               **configuration_with_defaults)
        self._build_generators()

    def _get_generator_class_from_type(self, type_):
        if type_ == "subdir_reader":
            return SubdirReaderGenerator
        elif type_ == "glob_reader":
            return GlobReaderGenerator
        elif type_ == "memory":
            return InMemoryGenerator
        elif type_ == "s3":
            return S3Generator
        else:
            raise ValueError("Unrecognized BatchGenerator type %s" % type_)

    def _get_data_asset(self, batch_kwargs, expectation_suite, **kwargs):
        batch_kwargs.update(kwargs)
        # pandas cannot take unicode as a delimiter, which can happen in py2. Handle this case explicitly.
        # We handle it here so that the updated value will be in the batch_kwargs for transparency to the user.
        if PY2 and "sep" in batch_kwargs and batch_kwargs["sep"] is not None:
            batch_kwargs["sep"] = str(batch_kwargs["sep"])
        reader_options = batch_kwargs.copy()
        # We will use and manipulate batch_kwargs along the way
        # We need to build a batch_id to be used in the dataframe
        batch_id = batch_kwargs.copy().update({
            "timestamp": time.time()
        })

        if "data_asset_type" in batch_kwargs:
            data_asset_type_config = reader_options.pop("data_asset_type")  # Get and remove the config
            try:
                data_asset_type_config = ClassConfig(**data_asset_type_config)
            except TypeError:
                # We tried; we'll pass the config downstream, probably as a string, and handle an error later
                pass
        else:
            data_asset_type_config = self._data_asset_type

        data_asset_type = self._get_data_asset_class(data_asset_type_config)

        if not issubclass(data_asset_type, PandasDataset):
            raise ValueError("PandasDatasource cannot instantiate batch with data_asset_type: '%s'. It "
                             "must be a subclass of PandasDataset." % data_asset_type.__name__)

        if "path" in batch_kwargs:
            path = reader_options.pop("path")  # We remove this so it is not used as a reader option
            reader_options.pop("timestamp", "")    # ditto timestamp (but missing ok)
<<<<<<< HEAD
            reader_options.pop("partition_id", "")
=======
            reader_method = reader_options.pop("reader_method", None)
            reader_fn, reader_fn_options = self._get_reader_fn(reader_method, path, reader_options)
            try:
                df = getattr(pd, reader_fn)(path, **reader_fn_options)
            except AttributeError:
                raise BatchKwargsError("Unsupported reader: %s" % reader_method.name, batch_kwargs)
>>>>>>> da8df6a7

        elif "s3" in batch_kwargs:
            try:
                import boto3
                s3 = boto3.client("s3")
            except ImportError:
                raise BatchKwargsError("Unable to load boto3 client to read s3 asset.", batch_kwargs)
            raw_url = reader_options.pop("s3")  # We need to remove from the reader
            reader_options.pop("timestamp", "")  # ditto timestamp (but missing ok)
            reader_method = reader_options.pop("reader_method", None)
            url = S3Url(raw_url)
            logger.debug("Fetching s3 object. Bucket: %s Key: %s" % (url.bucket, url.key))
            s3_object = s3.get_object(Bucket=url.bucket, Key=url.key)
            reader_fn, reader_fn_options = self._get_reader_fn(reader_method, url.key, reader_options)

            try:
                df = getattr(pd, reader_fn)(
                    StringIO(s3_object["Body"].read().decode(s3_object.get("ContentEncoding", "utf-8"))),
                    **reader_fn_options
                )
            except AttributeError:
                raise BatchKwargsError("Unsupported reader: %s" % reader_method.name, batch_kwargs)
            except IOError:
                raise

        elif "df" in batch_kwargs and isinstance(batch_kwargs["df"], (pd.DataFrame, pd.Series)):
            df = batch_kwargs.pop("df")  # We don't want to store the actual dataframe in kwargs
            batch_id["PandasInMemoryDF"] = True
            if df.memory_usage().sum() < HASH_THRESHOLD:
                batch_id["fingerprint"] = hashlib.md5(pd.util.hash_pandas_object(df, index=True).values).hexdigest()
        else:
            raise BatchKwargsError("Invalid batch_kwargs: path, s3, or df is required for a PandasDatasource",
                                   batch_kwargs)

        # FIXME: currently, batch_id and batch_kwargs are overlapping and are both included completely
        return data_asset_type(df,
                               expectation_suite=expectation_suite,
                               data_context=self._data_context,
                               batch_kwargs=batch_kwargs,
                               batch_id=batch_id)

    def build_batch_kwargs(self, data_asset_name, *args, **kwargs):
        """
        Build batch kwargs for a requested data_asset. Try to use a generator where possible to support partitioning,
        but fall back to datasource-default behavior if the generator cannot be identified.

        Args:
            data_asset_name: the data asset for which to build batch_kwargs; if a normalized name is provided,
                use the named generator.
            *args: at most exactly one positional argument can be provided from which to build kwargs
            **kwargs: additional keyword arguments to be used to build the batch_kwargs

        Returns:
            A PandasDatasourceBatchKwargs object suitable for building a batch of data from this datasource

        """
        generator = None
        if isinstance(data_asset_name, (NormalizedDataAssetName, DataAssetIdentifier)):
            generator = self.get_generator(data_asset_name.generator)
        elif len(self._datasource_config["generators"]) == 1:
            logger.info("Using only configured generator to build batch_kwargs.")
            generator_name = list(self._datasource_config["generators"].keys())[0]
            generator = self.get_generator(generator_name)

        # Now that we know whether we can use a generator, build the kwargs
        if generator is not None:
            if len(args) == 1:  # We interpret a single argument as a partition_id
                batch_kwargs = generator.build_batch_kwargs_from_partition(args[0], batch_kwargs=kwargs)
            elif len(args) > 0:
                raise BatchKwargsError("Multiple positional arguments were provided to build_batch_kwargs, but only"
                                       "one is supported. Please provide named arguments to build_batch_kwargs.")
            elif "partition_id" in kwargs:
                batch_kwargs = generator.build_batch_kwargs_from_partition(kwargs["partition_id"], batch_kwargs=kwargs)
            else:
                batch_kwargs = generator.yield_batch_kwargs(data_asset_name, kwargs)
        else:
<<<<<<< HEAD
            logger.warning("Unable to determine generator; building batch_kwargs using datasource default logic."
                           "Partitions will not be available. Consider using a typed data_asset_name to specify the "
                           "generator to use.")

            if len(args) == 1:
                if isinstance(args[0], (pd.DataFrame, pd.Series)):
                    kwargs.update({
                        "df": args[0]
                    })
                    batch_kwargs = PandasDatasourceMemoryBatchKwargs(**kwargs)
                elif isinstance(args[0], string_types):
                    kwargs.update({
                        "path": args[0],
                    })
                    batch_kwargs = PathBatchKwargs(**kwargs)
            elif len(args) > 1:
                raise BatchKwargsError("Multiple positional arguments were provided to build_batch_kwargs, but only"
                                       "one is supported. Please provide named arguments to build_batch_kwargs.")
            else:
                # Only kwargs were specified
                if "path" in kwargs and isinstance(kwargs["path"], string_types):
                    batch_kwargs = PathBatchKwargs(**kwargs)
                elif "df" in kwargs and isinstance(kwargs["df"], (pd.DataFrame, pd.Series)):
                    batch_kwargs = PandasDatasourceMemoryBatchKwargs(**kwargs)
                else:
                    raise BatchKwargsError("Invalid kwargs provided to build_batch_kwargs: either a valid df or path"
                                           "key must be provided.")
        return batch_kwargs
=======
            kwargs.update({
                "timestamp": time.time()
            })
        return kwargs

    def _get_reader_fn(self, reader_method, path, reader_options):
        if reader_method is None:
            reader_method = self._guess_reader_method_from_path(path)
            if reader_method is None:
                raise BatchKwargsError("Unable to determine reader for path: %s" % path, reader_options)
        else:
            try:
                reader_method = ReaderMethods[reader_method]
            except KeyError:
                raise BatchKwargsError("Unknown reader method: %s" % reader_method, reader_options)

        if reader_method == ReaderMethods.CSV:
            return "read_csv", reader_options
        elif reader_method == ReaderMethods.parquet:
            return "read_parquet", reader_options
        elif reader_method == ReaderMethods.excel:
            return "read_excel", reader_options
        elif reader_method == ReaderMethods.JSON:
            return "read_json", reader_options
        elif reader_method == ReaderMethods.CSV_GZ:
            return "read_csv", reader_options.update({"compression": "gzip"})

        return None
>>>>>>> da8df6a7
<|MERGE_RESOLUTION|>--- conflicted
+++ resolved
@@ -1,36 +1,28 @@
 import time
-<<<<<<< HEAD
 import hashlib
 import logging
 
-# from builtins import str
-from six import string_types
-=======
-import logging
+from builtins import str
 
 try:
     from io import StringIO
 except ImportError:
     from StringIO import StringIO
 
-from six import PY2, string_types
->>>>>>> da8df6a7
+from six import PY2
 
 import pandas as pd
 
 from .datasource import Datasource, ReaderMethods
-<<<<<<< HEAD
-from great_expectations.datasource.generator import InMemoryGenerator, SubdirReaderGenerator, GlobReaderGenerator
+from great_expectations.datasource.generator.in_memory_generator import InMemoryGenerator
+from great_expectations.datasource.generator.subdir_reader_generator import SubdirReaderGenerator
+from great_expectations.datasource.generator.glob_reader_generator import GlobReaderGenerator
+from great_expectations.datasource.generator.s3_generator import S3Generator
 from great_expectations.datasource.types import (
     PandasDatasourceBatchKwargs,
     PandasDatasourceMemoryBatchKwargs,
     PathBatchKwargs
 )
-=======
-from great_expectations.datasource.generator.filesystem_path_generator import SubdirReaderGenerator, GlobReaderGenerator
-from great_expectations.datasource.generator.in_memory_generator import InMemoryGenerator
-from great_expectations.datasource.generator.s3_generator import S3Generator
->>>>>>> da8df6a7
 from great_expectations.dataset.pandas_dataset import PandasDataset
 from great_expectations.types import ClassConfig
 from great_expectations.exceptions import BatchKwargsError
@@ -154,16 +146,14 @@
         if "path" in batch_kwargs:
             path = reader_options.pop("path")  # We remove this so it is not used as a reader option
             reader_options.pop("timestamp", "")    # ditto timestamp (but missing ok)
-<<<<<<< HEAD
             reader_options.pop("partition_id", "")
-=======
+
             reader_method = reader_options.pop("reader_method", None)
             reader_fn, reader_fn_options = self._get_reader_fn(reader_method, path, reader_options)
             try:
                 df = getattr(pd, reader_fn)(path, **reader_fn_options)
             except AttributeError:
                 raise BatchKwargsError("Unsupported reader: %s" % reader_method.name, batch_kwargs)
->>>>>>> da8df6a7
 
         elif "s3" in batch_kwargs:
             try:
@@ -240,7 +230,6 @@
             else:
                 batch_kwargs = generator.yield_batch_kwargs(data_asset_name, kwargs)
         else:
-<<<<<<< HEAD
             logger.warning("Unable to determine generator; building batch_kwargs using datasource default logic."
                            "Partitions will not be available. Consider using a typed data_asset_name to specify the "
                            "generator to use.")
@@ -251,7 +240,7 @@
                         "df": args[0]
                     })
                     batch_kwargs = PandasDatasourceMemoryBatchKwargs(**kwargs)
-                elif isinstance(args[0], string_types):
+                elif isinstance(args[0], str):
                     kwargs.update({
                         "path": args[0],
                     })
@@ -269,11 +258,6 @@
                     raise BatchKwargsError("Invalid kwargs provided to build_batch_kwargs: either a valid df or path"
                                            "key must be provided.")
         return batch_kwargs
-=======
-            kwargs.update({
-                "timestamp": time.time()
-            })
-        return kwargs
 
     def _get_reader_fn(self, reader_method, path, reader_options):
         if reader_method is None:
@@ -297,5 +281,4 @@
         elif reader_method == ReaderMethods.CSV_GZ:
             return "read_csv", reader_options.update({"compression": "gzip"})
 
-        return None
->>>>>>> da8df6a7
+        return None